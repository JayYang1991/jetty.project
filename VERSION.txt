--- conflicted
+++ resolved
@@ -1,29 +1,4 @@
-<<<<<<< HEAD
-jetty-9.3.0.M0 - 24 September 2014
- + 437395 Start / Properties in template sections should be default applied for
-   enabled modules
- + 438204 getServerName returns IPv6 addresses wrapped in []
- + 438387 NullPointerException after ServletUpgradeResponse.sendForbidden is
-   called during WebSocketCreator.createWebSocket
- + 439369 Remove unused class CrossContextPsuedoSession
- + 439375 preferred rfc7231 format is mime;charset=lowercase-9
- + 442083 Client resets stream, pending server data is failed, connection
-   closed.
- + 442086 Review HttpOutput blocking writes.
- + 442477 Allow Symlink aliases by default
- + 442495 Bad Context ClassLoader in JSR356 WebSocket onOpen
- + 442950 Embedded Jetty client requests to localhost hangs with high cpu usage
-   (NIO OP_CONNECT Solaris/Sparc).
- + 443652 Remove dependency on java.lang.management classes
- + 443661 Rename manifest and service constants for jetty osgi resource
-   fragment code
- + 443662 Consume buffer in write(ByteBuffer)
- + 443713 Reduce number of SelectionKey.setInterestOps() calls.
- + 443893 Make a module for weld
-=======
-jetty-9.2.5-SNAPSHOT
-
-jetty-9.2.4.v20141027 - 27 October 2014
+jetty-9.2.4-SNAPSHOT
  + 376365 "jetty.sh start" returns 0 on failure
  + 396569 'bin/jetty.sh stop' reports 'OK' even when jetty was not running
  + 396572 Starting jetty from cygwin is not working properly
@@ -37,32 +12,22 @@
  + 443529 CrossOriginFilter does not accept wildcard for allowedHeaders
  + 443530 CrossOriginFilter does not set the Vary header
  + 444031 Ensure exceptions do not reduce threadpool below minimum
->>>>>>> e32f2635
  + 444124 JSP include with <servlet><jsp-file> can cause infinite recursion
  + 444214 Socks4Proxy fails when reading less than 8 bytes.
  + 444222 replace CRLF in header values with whitespace rather than ?
  + 444415 iterative WriteFlusher
  + 444416 AsyncProxyServlet recursion.
-<<<<<<< HEAD
- + 444485 Client resets stream, pending server data is failed, write hangs.
- + 444517 Ensure WebSocketUpgradeFilter is always first in filter chain
- + 444547 Format exception in ResourceCache.Content.toString()
- + 444617 Expose local and remote socket address to applications
-=======
  + 444517 Ensure WebSocketUpgradeFilter is always first in filter chain
  + 444547 Format exception in ResourceCache.Content.toString()
  + 444595 nosql/mongodb - Cleanup process/Refreshing does not respect encoding
    of attribute keys
  + 444617 Expose local and remote socket address to applications
  + 444676 Goal jetty:deploy-war produces errors with version 9.2.3
->>>>>>> e32f2635
  + 444748 WebSocketClient.stop() does not unregister from ShutdownThread
  + 444764 HttpClient notifies callbacks for last chunk of content twice.
  + 444771 JSR356 / EndPointConfig.userProperties are not unique per endpoint
    upgrade
  + 444863 ProxyServlet does not filter headers listed by the Connection header.
-<<<<<<< HEAD
-=======
  + 444896 Overriding of web-default servlet mapping in web.xml not working with
    quickstart
  + 445157 First redeployed servlet leaks WebAppContext
@@ -102,7 +67,42 @@
  + 447979 Refactor to make MetaData responsible for progressively ordering
    web-inf jars
  + 448156 Fixed INACTIVE race in IteratingCallback
->>>>>>> e32f2635
+
+jetty-9.3.0.M0 - 24 September 2014
+ + 437395 Start / Properties in template sections should be default applied for
+   enabled modules
+ + 438204 getServerName returns IPv6 addresses wrapped in []
+ + 438387 NullPointerException after ServletUpgradeResponse.sendForbidden is
+   called during WebSocketCreator.createWebSocket
+ + 439369 Remove unused class CrossContextPsuedoSession
+ + 439375 preferred rfc7231 format is mime;charset=lowercase-9
+ + 442083 Client resets stream, pending server data is failed, connection
+   closed.
+ + 442086 Review HttpOutput blocking writes.
+ + 442477 Allow Symlink aliases by default
+ + 442495 Bad Context ClassLoader in JSR356 WebSocket onOpen
+ + 442950 Embedded Jetty client requests to localhost hangs with high cpu usage
+   (NIO OP_CONNECT Solaris/Sparc).
+ + 443652 Remove dependency on java.lang.management classes
+ + 443661 Rename manifest and service constants for jetty osgi resource
+   fragment code
+ + 443662 Consume buffer in write(ByteBuffer)
+ + 443713 Reduce number of SelectionKey.setInterestOps() calls.
+ + 443893 Make a module for weld
+ + 444124 JSP include with <servlet><jsp-file> can cause infinite recursion
+ + 444214 Socks4Proxy fails when reading less than 8 bytes.
+ + 444222 replace CRLF in header values with whitespace rather than ?
+ + 444415 iterative WriteFlusher
+ + 444416 AsyncProxyServlet recursion.
+ + 444485 Client resets stream, pending server data is failed, write hangs.
+ + 444517 Ensure WebSocketUpgradeFilter is always first in filter chain
+ + 444547 Format exception in ResourceCache.Content.toString()
+ + 444617 Expose local and remote socket address to applications
+ + 444748 WebSocketClient.stop() does not unregister from ShutdownThread
+ + 444764 HttpClient notifies callbacks for last chunk of content twice.
+ + 444771 JSR356 / EndPointConfig.userProperties are not unique per endpoint
+   upgrade
+ + 444863 ProxyServlet does not filter headers listed by the Connection header.
 
 jetty-9.2.3.v20140905 - 05 September 2014
  + 347110 renamed class transformer methods
@@ -191,7 +191,7 @@
  + 440020 Abort bad proxy responses with sendError(-1)
  + 440038 Content decoding may fail.
  + 440114 ContextHandlerCollection does not skip context wrappers
- + 440122 Remove usages of ForkInvoker. >>>>>>> origin/master
+ + 440122 Remove usages of ForkInvoker.
 
 jetty-9.2.1.v20140609 - 09 June 2014
  + 347110 Supprt ClassFileTransormers in WebAppClassLoader
