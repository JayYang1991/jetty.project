//
//  ========================================================================
//  Copyright (c) 1995-2012 Mort Bay Consulting Pty. Ltd.
//  ------------------------------------------------------------------------
//  All rights reserved. This program and the accompanying materials
//  are made available under the terms of the Eclipse Public License v1.0
//  and Apache License v2.0 which accompanies this distribution.
//
//      The Eclipse Public License is available at
//      http://www.eclipse.org/legal/epl-v10.html
//
//      The Apache License v2.0 is available at
//      http://www.opensource.org/licenses/apache2.0.php
//
//  You may elect to redistribute this code under either of these licenses.
//  ========================================================================
//

package org.eclipse.jetty.server;

import static org.junit.Assert.assertEquals;
import static org.junit.Assert.assertFalse;
import static org.junit.Assert.assertNotNull;
import static org.junit.Assert.assertTrue;
import static org.junit.Assert.fail;

import java.io.IOException;
import java.io.InputStreamReader;
import java.io.LineNumberReader;
import java.io.PrintWriter;
import java.net.Socket;
import java.nio.ByteBuffer;
import java.util.ArrayList;
import java.util.Collections;
import java.util.Enumeration;
import java.util.Iterator;
import java.util.Locale;

import javax.servlet.ServletException;
import javax.servlet.http.Cookie;
import javax.servlet.http.HttpServletRequest;
import javax.servlet.http.HttpServletResponse;

import org.eclipse.jetty.http.HttpGenerator;
import org.eclipse.jetty.http.HttpGenerator.ResponseInfo;
import org.eclipse.jetty.http.HttpHeader;
import org.eclipse.jetty.http.HttpURI;
import org.eclipse.jetty.io.AbstractEndPoint;
import org.eclipse.jetty.io.ByteArrayEndPoint;
import org.eclipse.jetty.server.handler.AbstractHandler;
import org.eclipse.jetty.server.handler.ContextHandler;
import org.eclipse.jetty.server.session.HashSessionIdManager;
import org.eclipse.jetty.server.session.HashSessionManager;
import org.eclipse.jetty.server.session.HashedSession;
import org.eclipse.jetty.util.Callback;
import org.eclipse.jetty.util.thread.Scheduler;
import org.eclipse.jetty.util.thread.TimerScheduler;
import org.hamcrest.Matchers;
import org.junit.After;
import org.junit.Assert;
import org.junit.Before;
import org.junit.Test;

public class ResponseTest
{
    private Server _server;
    private HttpChannel<?> _channel;
    private Scheduler _scheduler;

    @Before
    public void init() throws Exception
    {
        _server = new Server();
        _scheduler = new TimerScheduler();
        HttpConfiguration config = new HttpConfiguration();
        LocalConnector connector = new LocalConnector(_server,null,_scheduler,null,1,new HttpConnectionFactory(config));
        _server.addConnector(connector);
        _server.setHandler(new DumpHandler());
        _server.start();

        AbstractEndPoint endp = new ByteArrayEndPoint(_scheduler, 5000);
        ByteBufferHttpInput input = new ByteBufferHttpInput();
        _channel = new HttpChannel<ByteBuffer>(connector, new HttpConfiguration(), endp, new HttpTransport()
        {
            @Override
            public void send(HttpGenerator.ResponseInfo info, ByteBuffer content, boolean lastContent) throws IOException
            {
            }
            
            @Override
            public <C> void send(ResponseInfo info, ByteBuffer content, boolean lastContent, C context, Callback<C> callback)
            {
            }

            @Override
            public void completed()
            {
            }

        }, input);
    }

    @After
    public void destroy() throws Exception
    {
        _server.stop();
        _server.join();
    }

    @Test
    public void testContentType() throws Exception
    {
        Response response = newResponse();

        assertEquals(null, response.getContentType());

        response.setHeader("Content-Type", "text/something");
        assertEquals("text/something", response.getContentType());

        response.setContentType("foo/bar");
        assertEquals("foo/bar", response.getContentType());
        response.getWriter();
        assertEquals("foo/bar;charset=ISO-8859-1", response.getContentType());
        response.setContentType("foo2/bar2");
        assertEquals("foo2/bar2;charset=ISO-8859-1", response.getContentType());
        response.setHeader("name", "foo");

        Iterator<String> en = response.getHeaders("name").iterator();
        assertEquals("foo", en.next());
        assertFalse(en.hasNext());
        response.addHeader("name", "bar");
        en = response.getHeaders("name").iterator();
        assertEquals("foo", en.next());
        assertEquals("bar", en.next());
        assertFalse(en.hasNext());

        response.recycle();

        response.setContentType("text/html");
        assertEquals("text/html", response.getContentType());
        response.getWriter();
        assertEquals("text/html;charset=ISO-8859-1", response.getContentType());
        response.setContentType("foo2/bar2");
        assertEquals("foo2/bar2;charset=ISO-8859-1", response.getContentType());

        response.recycle();
        response.setContentType("text/xml;charset=ISO-8859-7");
        response.getWriter();
        response.setContentType("text/html;charset=UTF-8");
        assertEquals("text/html;charset=ISO-8859-7", response.getContentType());

        response.recycle();
        response.setContentType("text/html;charset=US-ASCII");
        response.getWriter();
        assertEquals("text/html;charset=US-ASCII", response.getContentType());

        response.recycle();
        response.setContentType("text/json");
        response.getWriter();
        assertEquals("text/json;charset=UTF-8", response.getContentType());

        response.recycle();
        response.setCharacterEncoding("xyz");
        response.setContentType("foo/bar");
        assertEquals("foo/bar;charset=xyz", response.getContentType());

        response.recycle();
        response.setContentType("foo/bar");
        response.setCharacterEncoding("xyz");
        assertEquals("foo/bar;charset=xyz", response.getContentType());

        response.recycle();
        response.setCharacterEncoding("xyz");
        response.setContentType("foo/bar;charset=abc");
        assertEquals("foo/bar;charset=abc", response.getContentType());

        response.recycle();
        response.setContentType("foo/bar;charset=abc");
        response.setCharacterEncoding("xyz");
        assertEquals("foo/bar;charset=xyz", response.getContentType());

        response.recycle();
        response.setCharacterEncoding("xyz");
        response.setContentType("foo/bar");
        response.setCharacterEncoding(null);
        assertEquals("foo/bar", response.getContentType());

        response.recycle();
        response.setCharacterEncoding("xyz");
        response.setCharacterEncoding(null);
        response.setContentType("foo/bar");
        assertEquals("foo/bar", response.getContentType());
    }

    @Test
    public void testLocale() throws Exception
    {
        Response response = newResponse();

        ContextHandler context = new ContextHandler();
        context.addLocaleEncoding(Locale.ENGLISH.toString(), "ISO-8859-1");
        context.addLocaleEncoding(Locale.ITALIAN.toString(), "ISO-8859-2");
        response.getHttpChannel().getRequest().setContext(context.getServletContext());

        response.setLocale(java.util.Locale.ITALIAN);
        assertEquals(null, response.getContentType());
        response.setContentType("text/plain");
        assertEquals("text/plain;charset=ISO-8859-2", response.getContentType());

        response.recycle();
        response.setContentType("text/plain");
        response.setCharacterEncoding("utf-8");
        response.setLocale(java.util.Locale.ITALIAN);
        assertEquals("text/plain;charset=UTF-8", response.getContentType());
        assertTrue(response.toString().indexOf("charset=UTF-8") > 0);
    }

    @Test
    public void testContentTypeCharacterEncoding() throws Exception
    {
        Response response = newResponse();

        response.setContentType("foo/bar");
        response.setCharacterEncoding("utf-8");
        assertEquals("foo/bar;charset=UTF-8", response.getContentType());
        response.getWriter();
        assertEquals("foo/bar;charset=UTF-8", response.getContentType());
        response.setContentType("foo2/bar2");
        assertEquals("foo2/bar2;charset=UTF-8", response.getContentType());
        response.setCharacterEncoding("ISO-8859-1");
        assertEquals("foo2/bar2;charset=UTF-8", response.getContentType());

        response.recycle();

        response.setContentType("text/html");
        response.setCharacterEncoding("utf-8");
        assertEquals("text/html;charset=UTF-8", response.getContentType());
        response.getWriter();
        assertEquals("text/html;charset=UTF-8", response.getContentType());
        response.setContentType("text/xml");
        assertEquals("text/xml;charset=UTF-8", response.getContentType());
        response.setCharacterEncoding("ISO-8859-1");
        assertEquals("text/xml;charset=UTF-8", response.getContentType());
    }

    @Test
    public void testCharacterEncodingContentType() throws Exception
    {
        Response response = newResponse();
        response.setCharacterEncoding("utf-8");
        response.setContentType("foo/bar");
        assertEquals("foo/bar;charset=UTF-8", response.getContentType());
        response.getWriter();
        assertEquals("foo/bar;charset=UTF-8", response.getContentType());
        response.setContentType("foo2/bar2");
        assertEquals("foo2/bar2;charset=UTF-8", response.getContentType());
        response.setCharacterEncoding("ISO-8859-1");
        assertEquals("foo2/bar2;charset=UTF-8", response.getContentType());

        response.recycle();

        response.setCharacterEncoding("utf-8");
        response.setContentType("text/html");
        assertEquals("text/html;charset=UTF-8", response.getContentType());
        response.getWriter();
        assertEquals("text/html;charset=UTF-8", response.getContentType());
        response.setContentType("text/xml");
        assertEquals("text/xml;charset=UTF-8", response.getContentType());
        response.setCharacterEncoding("iso-8859-1");
        assertEquals("text/xml;charset=UTF-8", response.getContentType());
    }

    @Test
    public void testContentTypeWithCharacterEncoding() throws Exception
    {
        Response response = newResponse();

        response.setCharacterEncoding("utf16");
        response.setContentType("foo/bar; charset=utf-8");
        assertEquals("foo/bar; charset=utf-8", response.getContentType());
        response.getWriter();
        assertEquals("foo/bar; charset=utf-8", response.getContentType());
        response.setContentType("foo2/bar2");
        assertEquals("foo2/bar2;charset=UTF-8", response.getContentType());
        response.setCharacterEncoding("ISO-8859-1");
        assertEquals("foo2/bar2;charset=UTF-8", response.getContentType());

        response.recycle();

        response.setCharacterEncoding("utf16");
        response.setContentType("text/html; charset=utf-8");
        assertEquals("text/html; charset=utf-8", response.getContentType());
        response.getWriter();
        assertEquals("text/html; charset=utf-8", response.getContentType());
        response.setContentType("text/xml");
        assertEquals("text/xml;charset=UTF-8", response.getContentType());
        response.setCharacterEncoding("iso-8859-1");
        assertEquals("text/xml;charset=UTF-8", response.getContentType());
    }

    @Test
    public void testContentTypeWithOther() throws Exception
    {
        Response response = newResponse();

        response.setContentType("foo/bar; other=xyz");
        assertEquals("foo/bar; other=xyz", response.getContentType());
        response.getWriter();
        assertEquals("foo/bar; other=xyz;charset=ISO-8859-1", response.getContentType());
        response.setContentType("foo2/bar2");
        assertEquals("foo2/bar2;charset=ISO-8859-1", response.getContentType());

        response.recycle();

        response.setCharacterEncoding("utf-8");
        response.setContentType("text/html; other=xyz");
        assertEquals("text/html; other=xyz;charset=UTF-8", response.getContentType());
        response.getWriter();
        assertEquals("text/html; other=xyz;charset=UTF-8", response.getContentType());
        response.setContentType("text/xml");
        assertEquals("text/xml;charset=UTF-8", response.getContentType());
    }

    @Test
    public void testContentTypeWithCharacterEncodingAndOther() throws Exception
    {
        Response response = newResponse();

        response.setCharacterEncoding("utf16");
        response.setContentType("foo/bar; charset=utf-8 other=xyz");
        assertEquals("foo/bar; charset=utf-8 other=xyz", response.getContentType());
        response.getWriter();
        assertEquals("foo/bar; charset=utf-8 other=xyz", response.getContentType());

        response.recycle();

        response.setCharacterEncoding("utf16");
        response.setContentType("text/html; other=xyz charset=utf-8");
        assertEquals("text/html; other=xyz charset=utf-8;charset=UTF-16", response.getContentType());
        response.getWriter();
        assertEquals("text/html; other=xyz charset=utf-8;charset=UTF-16", response.getContentType());

        response.recycle();

        response.setCharacterEncoding("utf16");
        response.setContentType("foo/bar; other=pq charset=utf-8 other=xyz");
        assertEquals("foo/bar; other=pq charset=utf-8 other=xyz;charset=UTF-16", response.getContentType());
        response.getWriter();
        assertEquals("foo/bar; other=pq charset=utf-8 other=xyz;charset=UTF-16", response.getContentType());
    }

    @Test
    public void testStatusCodes() throws Exception
    {
        Response response = newResponse();

        response.sendError(404);
        assertEquals(404, response.getStatus());
        assertEquals(null, response.getReason());

        response = newResponse();

        response.sendError(500, "Database Error");
        assertEquals(500, response.getStatus());
        assertEquals("Database Error", response.getReason());
        assertEquals("must-revalidate,no-cache,no-store", response.getHeader(HttpHeader.CACHE_CONTROL.asString()));

        response = newResponse();

        response.setStatus(200);
        assertEquals(200, response.getStatus());
        assertEquals(null, response.getReason());

        response = newResponse();

        response.sendError(406, "Super Nanny");
        assertEquals(406, response.getStatus());
        assertEquals("Super Nanny", response.getReason());
        assertEquals("must-revalidate,no-cache,no-store", response.getHeader(HttpHeader.CACHE_CONTROL.asString()));
    }

    @Test
    public void testEncodeRedirect()
            throws Exception
    {
        Response response = newResponse();
        Request request = response.getHttpChannel().getRequest();
        request.setServerName("myhost");
        request.setServerPort(8888);
        request.setContextPath("/path");

        assertEquals("http://myhost:8888/path/info;param?query=0&more=1#target", response.encodeURL("http://myhost:8888/path/info;param?query=0&more=1#target"));

        request.setRequestedSessionId("12345");
        request.setRequestedSessionIdFromCookie(false);
        HashSessionManager manager = new HashSessionManager();
        manager.setSessionIdManager(new HashSessionIdManager());
        request.setSessionManager(manager);
        request.setSession(new TestSession(manager, "12345"));

        manager.setCheckingRemoteSessionIdEncoding(false);

        assertEquals("http://myhost:8888/path/info;param;jsessionid=12345?query=0&more=1#target", response.encodeURL("http://myhost:8888/path/info;param?query=0&more=1#target"));
        assertEquals("http://other:8888/path/info;param;jsessionid=12345?query=0&more=1#target", response.encodeURL("http://other:8888/path/info;param?query=0&more=1#target"));
        assertEquals("http://myhost/path/info;param;jsessionid=12345?query=0&more=1#target", response.encodeURL("http://myhost/path/info;param?query=0&more=1#target"));
        assertEquals("http://myhost:8888/other/info;param;jsessionid=12345?query=0&more=1#target", response.encodeURL("http://myhost:8888/other/info;param?query=0&more=1#target"));

        manager.setCheckingRemoteSessionIdEncoding(true);
        assertEquals("http://myhost:8888/path/info;param;jsessionid=12345?query=0&more=1#target", response.encodeURL("http://myhost:8888/path/info;param?query=0&more=1#target"));
        assertEquals("http://other:8888/path/info;param?query=0&more=1#target", response.encodeURL("http://other:8888/path/info;param?query=0&more=1#target"));
        assertEquals("http://myhost/path/info;param?query=0&more=1#target", response.encodeURL("http://myhost/path/info;param?query=0&more=1#target"));
        assertEquals("http://myhost:8888/other/info;param?query=0&more=1#target", response.encodeURL("http://myhost:8888/other/info;param?query=0&more=1#target"));

        request.setContextPath("");
        assertEquals("http://myhost:8888/;jsessionid=12345", response.encodeURL("http://myhost:8888"));
        assertEquals("https://myhost:8888/;jsessionid=12345", response.encodeURL("https://myhost:8888"));
        assertEquals("mailto:/foo", response.encodeURL("mailto:/foo"));
        assertEquals("http://myhost:8888/;jsessionid=12345", response.encodeURL("http://myhost:8888/"));
        assertEquals("http://myhost:8888/;jsessionid=12345", response.encodeURL("http://myhost:8888/;jsessionid=7777"));
        assertEquals("http://myhost:8888/;param;jsessionid=12345?query=0&more=1#target", response.encodeURL("http://myhost:8888/;param?query=0&more=1#target"));
        assertEquals("http://other:8888/path/info;param?query=0&more=1#target", response.encodeURL("http://other:8888/path/info;param?query=0&more=1#target"));
        manager.setCheckingRemoteSessionIdEncoding(false);
        assertEquals("/foo;jsessionid=12345", response.encodeURL("/foo"));
        assertEquals("/;jsessionid=12345", response.encodeURL("/"));
        assertEquals("/foo.html;jsessionid=12345#target", response.encodeURL("/foo.html#target"));
        assertEquals(";jsessionid=12345", response.encodeURL(""));
    }

    @Test
    public void testSendRedirect()
            throws Exception
    {
<<<<<<< HEAD
        String[][] tests = {
                {"/other/location?name=value", "http://myhost:8888/other/location;jsessionid=12345?name=value"},
                {"/other/location", "http://myhost:8888/other/location"},
                {"/other/l%20cation", "http://myhost:8888/other/l%20cation"},
                {"location", "http://myhost:8888/path/location"},
                {"./location", "http://myhost:8888/path/location"},
                {"../location", "http://myhost:8888/location"},
                {"/other/l%20cation", "http://myhost:8888/other/l%20cation"},
                {"l%20cation", "http://myhost:8888/path/l%20cation"},
                {"./l%20cation", "http://myhost:8888/path/l%20cation"},
                {"../l%20cation", "http://myhost:8888/l%20cation"},
                {"../locati%C3%abn", "http://myhost:8888/locati%C3%ABn"},
        };

        for (int i = 1; i < tests.length; i++)
=======
        String[][] tests={
                // No cookie
                {"http://myhost:8888/other/location;jsessionid=12345?name=value","http://myhost:8888/other/location;jsessionid=12345?name=value"},
                {"/other/location;jsessionid=12345?name=value","http://myhost:8888/other/location;jsessionid=12345?name=value"},
                {"./location;jsessionid=12345?name=value","http://myhost:8888/path/location;jsessionid=12345?name=value"},
                
                // From cookie
                {"/other/location","http://myhost:8888/other/location"},
                {"/other/l%20cation","http://myhost:8888/other/l%20cation"},
                {"location","http://myhost:8888/path/location"},
                {"./location","http://myhost:8888/path/location"},
                {"../location","http://myhost:8888/location"},
                {"/other/l%20cation","http://myhost:8888/other/l%20cation"},
                {"l%20cation","http://myhost:8888/path/l%20cation"},
                {"./l%20cation","http://myhost:8888/path/l%20cation"},
                {"../l%20cation","http://myhost:8888/l%20cation"},
                {"../locati%C3%abn","http://myhost:8888/locati%C3%ABn"},
        };
        
        for (int i=0;i<tests.length;i++)
>>>>>>> e42b5bf9
        {
            Response response = newResponse();
            Request request = response.getHttpChannel().getRequest();

            request.setServerName("myhost");
            request.setServerPort(8888);
            request.setUri(new HttpURI("/path/info;param;jsessionid=12345?query=0&more=1#target"));
            request.setContextPath("/path");
            request.setRequestedSessionId("12345");
<<<<<<< HEAD
            request.setRequestedSessionIdFromCookie(i > 0);
            HashSessionManager manager = new HashSessionManager();
=======
            request.setRequestedSessionIdFromCookie(i>2);
            AbstractSessionManager manager=new HashSessionManager();
>>>>>>> e42b5bf9
            manager.setSessionIdManager(new HashSessionIdManager());
            request.setSessionManager(manager);
            request.setSession(new TestSession(manager, "12345"));
            manager.setCheckingRemoteSessionIdEncoding(false);

            response.sendRedirect(tests[i][0]);

<<<<<<< HEAD
            String location = response.getHeader("Location");
            assertEquals(tests[i][0], tests[i][1], location);
=======
            String location = out.getOut().toString();
            int l=location.indexOf("Location: ");
            int e=location.indexOf('\n',l);
            location=location.substring(l+10,e).trim();
            assertEquals("test-"+i,tests[i][1],location);
>>>>>>> e42b5bf9
        }
    }

    @Test
    public void testSetBufferSizeAfterHavingWrittenContent() throws Exception
    {
        Response response = newResponse();
        response.setBufferSize(20 * 1024);
        response.getWriter().print("hello");
        try
        {
            response.setBufferSize(21 * 1024);
            fail("Expected IllegalStateException on Request.setBufferSize");
        }
        catch (Exception e)
        {
            assertTrue(e instanceof IllegalStateException);
        }
    }

    @Test
    public void testZeroContent() throws Exception
    {
        Response response = newResponse();
        PrintWriter writer = response.getWriter();
        response.setContentLength(0);
        assertTrue(!response.isCommitted());
        assertTrue(!writer.checkError());
        writer.print("");
        assertTrue(!writer.checkError());
        assertTrue(response.isCommitted());
    }

    @Test
    public void testHead() throws Exception
    {
        Server server = new Server(0);
        try
        {
            server.setHandler(new AbstractHandler()
            {
                @Override
                public void handle(String target, Request baseRequest, HttpServletRequest request, HttpServletResponse response) throws IOException, ServletException
                {
                    response.setStatus(200);
                    response.setContentType("text/plain");
                    PrintWriter w = response.getWriter();
                    w.flush();
                    w.println("Geht");
                    w.flush();
                    w.println("Doch");
                    w.flush();
                    ((Request)request).setHandled(true);
                }
            });
            server.start();

            Socket socket = new Socket("localhost", ((NetworkConnector)server.getConnectors()[0]).getLocalPort());
            socket.setSoTimeout(500000);
            socket.getOutputStream().write("HEAD / HTTP/1.1\r\nHost: localhost\r\n\r\n".getBytes());
            socket.getOutputStream().write("GET / HTTP/1.1\r\nHost: localhost\r\nConnection: close\r\n\r\n".getBytes());
            socket.getOutputStream().flush();
                        
            LineNumberReader reader = new LineNumberReader(new InputStreamReader(socket.getInputStream()));
            String line = reader.readLine();
            Assert.assertThat(line, Matchers.startsWith("HTTP/1.1 200 OK"));
            // look for blank line
            while (line != null && line.length() > 0)
                line = reader.readLine();

            // Read the first line of the GET
            line = reader.readLine();
            Assert.assertThat(line, Matchers.startsWith("HTTP/1.1 200 OK"));

            String last = null;
            while (line != null)
            {
                last = line;
                line = reader.readLine();
            }

            assertEquals("Doch", last);
        }
        finally
        {
            server.stop();
        }
    }

    @Test
    public void testAddCookie() throws Exception
    {
        Response response = newResponse();

        Cookie cookie = new Cookie("name", "value");
        cookie.setDomain("domain");
        cookie.setPath("/path");
        cookie.setSecure(true);
        cookie.setComment("comment__HTTP_ONLY__");

        response.addCookie(cookie);

        String set = response.getHttpFields().getStringField("Set-Cookie");

        assertEquals("name=value;Path=/path;Domain=domain;Secure;HttpOnly;Comment=comment", set);
    }
    
    
    @Test
    public void testCookiesWithReset() throws Exception
    { 
        Response response = newResponse();

        Cookie cookie=new Cookie("name","value");
        cookie.setDomain("domain");
        cookie.setPath("/path");
        cookie.setSecure(true);
        cookie.setComment("comment__HTTP_ONLY__");
        response.addCookie(cookie);
        
        Cookie cookie2=new Cookie("name2", "value2");
        cookie2.setDomain("domain");
        cookie2.setPath("/path");
        response.addCookie(cookie2);

        //keep the cookies
        response.reset(true);        

        Enumeration<String> set = response.getHttpFields().getValues("Set-Cookie");

        assertNotNull(set);
        ArrayList<String> list = Collections.list(set);
        assertEquals(2, list.size());
        assertTrue(list.contains("name=value;Path=/path;Domain=domain;Secure;HttpOnly;Comment=comment"));
        assertTrue(list.contains("name2=value2;Path=/path;Domain=domain"));
        
        //get rid of the cookies
        response.reset();
        
        set = response.getHttpFields().getValues("Set-Cookie");
        assertFalse(set.hasMoreElements());
    }

    private Response newResponse()
    {
        _channel.reset();
        return new Response(_channel, _channel.getResponse().getHttpOutput());
    }

    private static class TestSession extends HashedSession
    {
        protected TestSession(HashSessionManager hashSessionManager, String id)
        {
            super(hashSessionManager, 0L, 0L, id);
        }
    }
}<|MERGE_RESOLUTION|>--- conflicted
+++ resolved
@@ -430,10 +430,14 @@
     public void testSendRedirect()
             throws Exception
     {
-<<<<<<< HEAD
         String[][] tests = {
-                {"/other/location?name=value", "http://myhost:8888/other/location;jsessionid=12345?name=value"},
-                {"/other/location", "http://myhost:8888/other/location"},
+                // No cookie
+                {"http://myhost:8888/other/location;jsessionid=12345?name=value","http://myhost:8888/other/location;jsessionid=12345?name=value"},
+                {"/other/location;jsessionid=12345?name=value","http://myhost:8888/other/location;jsessionid=12345?name=value"},
+                {"./location;jsessionid=12345?name=value","http://myhost:8888/path/location;jsessionid=12345?name=value"},
+                
+                // From cookie
+                {"/other/location","http://myhost:8888/other/location"},
                 {"/other/l%20cation", "http://myhost:8888/other/l%20cation"},
                 {"location", "http://myhost:8888/path/location"},
                 {"./location", "http://myhost:8888/path/location"},
@@ -441,33 +445,11 @@
                 {"/other/l%20cation", "http://myhost:8888/other/l%20cation"},
                 {"l%20cation", "http://myhost:8888/path/l%20cation"},
                 {"./l%20cation", "http://myhost:8888/path/l%20cation"},
-                {"../l%20cation", "http://myhost:8888/l%20cation"},
+                {"../l%20cation","http://myhost:8888/l%20cation"},
                 {"../locati%C3%abn", "http://myhost:8888/locati%C3%ABn"},
         };
 
-        for (int i = 1; i < tests.length; i++)
-=======
-        String[][] tests={
-                // No cookie
-                {"http://myhost:8888/other/location;jsessionid=12345?name=value","http://myhost:8888/other/location;jsessionid=12345?name=value"},
-                {"/other/location;jsessionid=12345?name=value","http://myhost:8888/other/location;jsessionid=12345?name=value"},
-                {"./location;jsessionid=12345?name=value","http://myhost:8888/path/location;jsessionid=12345?name=value"},
-                
-                // From cookie
-                {"/other/location","http://myhost:8888/other/location"},
-                {"/other/l%20cation","http://myhost:8888/other/l%20cation"},
-                {"location","http://myhost:8888/path/location"},
-                {"./location","http://myhost:8888/path/location"},
-                {"../location","http://myhost:8888/location"},
-                {"/other/l%20cation","http://myhost:8888/other/l%20cation"},
-                {"l%20cation","http://myhost:8888/path/l%20cation"},
-                {"./l%20cation","http://myhost:8888/path/l%20cation"},
-                {"../l%20cation","http://myhost:8888/l%20cation"},
-                {"../locati%C3%abn","http://myhost:8888/locati%C3%ABn"},
-        };
-        
         for (int i=0;i<tests.length;i++)
->>>>>>> e42b5bf9
         {
             Response response = newResponse();
             Request request = response.getHttpChannel().getRequest();
@@ -477,13 +459,8 @@
             request.setUri(new HttpURI("/path/info;param;jsessionid=12345?query=0&more=1#target"));
             request.setContextPath("/path");
             request.setRequestedSessionId("12345");
-<<<<<<< HEAD
-            request.setRequestedSessionIdFromCookie(i > 0);
+            request.setRequestedSessionIdFromCookie(i>2);
             HashSessionManager manager = new HashSessionManager();
-=======
-            request.setRequestedSessionIdFromCookie(i>2);
-            AbstractSessionManager manager=new HashSessionManager();
->>>>>>> e42b5bf9
             manager.setSessionIdManager(new HashSessionIdManager());
             request.setSessionManager(manager);
             request.setSession(new TestSession(manager, "12345"));
@@ -491,16 +468,8 @@
 
             response.sendRedirect(tests[i][0]);
 
-<<<<<<< HEAD
             String location = response.getHeader("Location");
-            assertEquals(tests[i][0], tests[i][1], location);
-=======
-            String location = out.getOut().toString();
-            int l=location.indexOf("Location: ");
-            int e=location.indexOf('\n',l);
-            location=location.substring(l+10,e).trim();
             assertEquals("test-"+i,tests[i][1],location);
->>>>>>> e42b5bf9
         }
     }
 
