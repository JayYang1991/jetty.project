//
//  ========================================================================
//  Copyright (c) 1995-2016 Mort Bay Consulting Pty. Ltd.
//  ------------------------------------------------------------------------
//  All rights reserved. This program and the accompanying materials
//  are made available under the terms of the Eclipse Public License v1.0
//  and Apache License v2.0 which accompanies this distribution.
//
//      The Eclipse Public License is available at
//      http://www.eclipse.org/legal/epl-v10.html
//
//      The Apache License v2.0 is available at
//      http://www.opensource.org/licenses/apache2.0.php
//
//  You may elect to redistribute this code under either of these licenses.
//  ========================================================================
//

package org.eclipse.jetty.server;

import java.io.BufferedReader;
import java.io.ByteArrayOutputStream;
import java.io.File;
import java.io.IOException;
import java.io.InputStream;
import java.io.InputStreamReader;
import java.io.UnsupportedEncodingException;
import java.net.InetAddress;
import java.net.InetSocketAddress;
import java.nio.charset.Charset;
import java.nio.charset.StandardCharsets;
import java.nio.charset.UnsupportedCharsetException;
import java.security.Principal;
import java.util.ArrayList;
import java.util.Collection;
import java.util.Collections;
import java.util.Enumeration;
import java.util.EventListener;
import java.util.HashMap;
import java.util.List;
import java.util.Locale;
import java.util.Map;
import java.util.stream.Collectors;

import javax.servlet.AsyncContext;
import javax.servlet.AsyncListener;
import javax.servlet.DispatcherType;
import javax.servlet.MultipartConfigElement;
import javax.servlet.RequestDispatcher;
import javax.servlet.ServletContext;
import javax.servlet.ServletException;
import javax.servlet.ServletInputStream;
import javax.servlet.ServletRequest;
import javax.servlet.ServletRequestAttributeEvent;
import javax.servlet.ServletRequestAttributeListener;
import javax.servlet.ServletRequestWrapper;
import javax.servlet.ServletResponse;
import javax.servlet.http.Cookie;
import javax.servlet.http.HttpServletRequest;
import javax.servlet.http.HttpServletResponse;
import javax.servlet.http.HttpSession;
import javax.servlet.http.HttpUpgradeHandler;
import javax.servlet.http.Part;

import org.eclipse.jetty.http.BadMessageException;
import org.eclipse.jetty.http.HostPortHttpField;
import org.eclipse.jetty.http.HttpCookie;
import org.eclipse.jetty.http.HttpField;
import org.eclipse.jetty.http.HttpFields;
import org.eclipse.jetty.http.HttpHeader;
import org.eclipse.jetty.http.HttpMethod;
import org.eclipse.jetty.http.HttpScheme;
import org.eclipse.jetty.http.HttpStatus;
import org.eclipse.jetty.http.HttpURI;
import org.eclipse.jetty.http.HttpVersion;
import org.eclipse.jetty.http.MetaData;
import org.eclipse.jetty.http.MimeTypes;
import org.eclipse.jetty.server.handler.ContextHandler;
import org.eclipse.jetty.server.handler.ContextHandler.Context;
import org.eclipse.jetty.server.session.Session;
import org.eclipse.jetty.server.session.SessionHandler;
import org.eclipse.jetty.util.Attributes;
import org.eclipse.jetty.util.AttributesMap;
import org.eclipse.jetty.util.IO;
import org.eclipse.jetty.util.MultiMap;
import org.eclipse.jetty.util.MultiPartInputStreamParser;
import org.eclipse.jetty.util.StringUtil;
import org.eclipse.jetty.util.URIUtil;
import org.eclipse.jetty.util.UrlEncoded;
import org.eclipse.jetty.util.log.Log;
import org.eclipse.jetty.util.log.Logger;

/**
 * Jetty Request.
 * <p>
 * Implements {@link javax.servlet.http.HttpServletRequest} from the <code>javax.servlet.http</code> package.
 * </p>
 * <p>
 * The standard interface of mostly getters, is extended with setters so that the request is mutable by the handlers that it is passed to. This allows the
 * request object to be as lightweight as possible and not actually implement any significant behavior. For example
 * <ul>
 *
 * <li>The {@link Request#getContextPath()} method will return null, until the request has been passed to a {@link ContextHandler} which matches the
 * {@link Request#getPathInfo()} with a context path and calls {@link Request#setContextPath(String)} as a result.</li>
 *
 * <li>the HTTP session methods will all return null sessions until such time as a request has been passed to a
 * {@link org.eclipse.jetty.server.session.SessionHandler} which checks for session cookies and enables the ability to create new sessions.</li>
 *
 * <li>The {@link Request#getServletPath()} method will return null until the request has been passed to a <code>org.eclipse.jetty.servlet.ServletHandler</code>
 * and the pathInfo matched against the servlet URL patterns and {@link Request#setServletPath(String)} called as a result.</li>
 * </ul>
 *
 * <p>
 * A request instance is created for each connection accepted by the server and recycled for each HTTP request received via that connection.
 * An effort is made to avoid reparsing headers and cookies that are likely to be the same for requests from the same connection. 
 * </p>
 * <p>
 * Request instances are recycled, which combined with badly written asynchronous applications can result in calls on requests that have been reset.
 * The code is written in a style to avoid NPE and ISE when such calls are made, as this has often proved generate exceptions that distraction 
 * from debugging such bad asynchronous applications.  Instead, request methods attempt to not fail when called in an illegal state, so that hopefully
 * the bad application will proceed to a major state event (eg calling AsyncContext.onComplete) which has better asynchronous guards, true atomic state
 * and better failure behaviour that will assist in debugging.
 * </p>
 * <p>
 * The form content that a request can process is limited to protect from Denial of Service attacks. The size in bytes is limited by
 * {@link ContextHandler#getMaxFormContentSize()} or if there is no context then the "org.eclipse.jetty.server.Request.maxFormContentSize" {@link Server}
 * attribute. The number of parameters keys is limited by {@link ContextHandler#getMaxFormKeys()} or if there is no context then the
 * "org.eclipse.jetty.server.Request.maxFormKeys" {@link Server} attribute.
 */
public class Request implements HttpServletRequest
{
    public static final String __MULTIPART_CONFIG_ELEMENT = "org.eclipse.jetty.multipartConfig";
    public static final String __MULTIPART_INPUT_STREAM = "org.eclipse.jetty.multiPartInputStream";
    public static final String __MULTIPART_CONTEXT = "org.eclipse.jetty.multiPartContext";

    private static final Logger LOG = Log.getLogger(Request.class);
    private static final Collection<Locale> __defaultLocale = Collections.singleton(Locale.getDefault());
    private static final int __NONE = 0, _STREAM = 1, __READER = 2;

    private static final MultiMap<String> NO_PARAMS = new MultiMap<>();

    /* ------------------------------------------------------------ */
    /**
     * Obtain the base {@link Request} instance of a {@link ServletRequest}, by
     * coercion, unwrapping or special attribute.
     * @param request The request
     * @return the base {@link Request} instance of a {@link ServletRequest}.
     */
    public static Request getBaseRequest(ServletRequest request)
    {
        if (request instanceof Request)
            return (Request)request;

        Object channel = request.getAttribute(HttpChannel.class.getName());
        if (channel instanceof HttpChannel)
            return ((HttpChannel)channel).getRequest();

        while (request instanceof ServletRequestWrapper)
            request=((ServletRequestWrapper)request).getRequest();

        if (request instanceof Request)
            return (Request)request;

        return null;
    }
    
    private final HttpChannel _channel;
    private final List<ServletRequestAttributeListener>  _requestAttributeListeners=new ArrayList<>();
    private final HttpInput _input;

<<<<<<< HEAD
    private MetaData.Request _metadata;
    private String _originalURI;
=======
    private MetaData.Request _metaData;
>>>>>>> cfe5abf8

    private String _contextPath;
    private String _servletPath;
    private String _pathInfo;

    private boolean _secure;
    private String _asyncNotSupportedSource = null;
    private boolean _newContext;
    private boolean _cookiesExtracted = false;
    private boolean _handled = false;
    private boolean _contentParamsExtracted;
    private boolean _requestedSessionIdFromCookie = false;
    private Attributes _attributes;
    private Authentication _authentication;
    private String _characterEncoding;
    private ContextHandler.Context _context;
    private CookieCutter _cookies;
    private DispatcherType _dispatcherType;
    private int _inputState = __NONE;
    private MultiMap<String> _queryParameters;
    private MultiMap<String> _contentParameters;
    private MultiMap<String> _parameters;
    private String _queryEncoding;
    private BufferedReader _reader;
    private String _readerEncoding;
    private InetSocketAddress _remote;
    private String _requestedSessionId;
    private UserIdentity.Scope _scope;
    private HttpSession _session;
    private SessionHandler _sessionHandler;
    private long _timeStamp;
    private MultiPartInputStreamParser _multiPartInputStream; //if the request is a multi-part mime
    private AsyncContextState _async;

    /* ------------------------------------------------------------ */
    public Request(HttpChannel channel, HttpInput input)
    {
        _channel = channel;
        _input = input;
    }

    /* ------------------------------------------------------------ */
    public HttpFields getHttpFields()
    {
<<<<<<< HEAD
        return _metadata==null?null:_metadata.getFields();
=======
        MetaData.Request metadata=_metaData;
        if (metadata==null)
            throw new IllegalStateException();
        return metadata.getFields();
>>>>>>> cfe5abf8
    }

    /* ------------------------------------------------------------ */
    public HttpInput getHttpInput()
    {
        return _input;
    }

    /* ------------------------------------------------------------ */
    public boolean isPush()
    {
        return Boolean.TRUE.equals(getAttribute("org.eclipse.jetty.pushed"));
    }

    /* ------------------------------------------------------------ */
    public boolean isPushSupported()
    {
        return !isPush() && getHttpChannel().getHttpTransport().isPushSupported();
    }

    /* ------------------------------------------------------------ */
    /** Get a PushBuilder associated with this request initialized as follows:<ul>
     * <li>The method is initialized to "GET"</li>
     * <li>The headers from this request are copied to the Builder, except for:<ul>
     *   <li>Conditional headers (eg. If-Modified-Since)
     *   <li>Range headers
     *   <li>Expect headers
     *   <li>Authorization headers
     *   <li>Referrer headers
     * </ul></li>
     * <li>If the request was Authenticated, an Authorization header will
     * be set with a container generated token that will result in equivalent
     * Authorization</li>
     * <li>The query string from {@link #getQueryString()}
     * <li>The {@link #getRequestedSessionId()} value, unless at the time
     * of the call {@link #getSession(boolean)}
     * has previously been called to create a new {@link HttpSession}, in
     * which case the new session ID will be used as the PushBuilders
     * requested session ID.</li>
     * <li>The source of the requested session id will be the same as for
     * this request</li>
     * <li>The builders Referer header will be set to {@link #getRequestURL()}
     * plus any {@link #getQueryString()} </li>
     * <li>If {@link HttpServletResponse#addCookie(Cookie)} has been called
     * on the associated response, then a corresponding Cookie header will be added
     * to the PushBuilder, unless the {@link Cookie#getMaxAge()} is &lt;=0, in which
     * case the Cookie will be removed from the builder.</li>
     * <li>If this request has has the conditional headers If-Modified-Since or
     * If-None-Match then the {@link PushBuilderImpl#isConditional()} header is set
     * to true.
     * </ul>
     *
     * <p>Each call to getPushBuilder() will return a new instance
     * of a PushBuilder based off this Request.  Any mutations to the
     * returned PushBuilder are not reflected on future returns.
     * @return A new PushBuilder or null if push is not supported
     */
    public PushBuilder getPushBuilder()
    {
        if (!isPushSupported())
            throw new IllegalStateException();

        HttpFields fields = new HttpFields(getHttpFields().size()+5);
        boolean conditional=false;

        for (HttpField field : getHttpFields())
        {
            HttpHeader header = field.getHeader();
            if (header==null)
                fields.add(field);
            else
            {
                switch(header)
                {
                    case IF_MATCH:
                    case IF_RANGE:
                    case IF_UNMODIFIED_SINCE:
                    case RANGE:
                    case EXPECT:
                    case REFERER:
                    case COOKIE:
                        continue;

                    case AUTHORIZATION:
                        continue;

                    case IF_NONE_MATCH:
                    case IF_MODIFIED_SINCE:
                        conditional=true;
                        continue;

                    default:
                        fields.add(field);
                }
            }
        }

        String id=null;
        try
        {
            HttpSession session = getSession();
            if (session!=null)
            {
                session.getLastAccessedTime(); // checks if session is valid
                id=session.getId();
            }
            else
                id=getRequestedSessionId();
        }
        catch(IllegalStateException e)
        {
            id=getRequestedSessionId();
        }

        PushBuilder builder = new PushBuilderImpl(this,fields,getMethod(),getQueryString(),id,conditional);
        builder.addHeader("referer",getRequestURL().toString());

        // TODO process any set cookies
        // TODO process any user_identity

        return builder;
    }

    /* ------------------------------------------------------------ */
    public void addEventListener(final EventListener listener)
    {
        if (listener instanceof ServletRequestAttributeListener)
            _requestAttributeListeners.add((ServletRequestAttributeListener)listener);
        if (listener instanceof AsyncListener)
            throw new IllegalArgumentException(listener.getClass().toString());
    }

    /* ------------------------------------------------------------ */
    private MultiMap<String> getParameters()
    {
        if (!_contentParamsExtracted) 
        {
            // content parameters need boolean protection as they can only be read
            // once, but may be reset to null by a reset
            _contentParamsExtracted = true;

            // Extract content parameters; these cannot be replaced by a forward()
            // once extracted and may have already been extracted by getParts() or
            // by a processing happening after a form-based authentication.
            if (_contentParameters == null)
                extractContentParameters();
        }
        
        // Extract query string parameters; these may be replaced by a forward()
        // and may have already been extracted by mergeQueryParameters().
        if (_queryParameters == null)
            extractQueryParameters();

        // Do parameters need to be combined?
        if (_queryParameters==NO_PARAMS || _queryParameters.size()==0)
            _parameters=_contentParameters;
        else if (_contentParameters==NO_PARAMS || _contentParameters.size()==0)
            _parameters=_queryParameters;
        else
        {
            _parameters = new MultiMap<>();
            _parameters.addAllValues(_queryParameters);
            _parameters.addAllValues(_contentParameters);
        }
        
        // protect against calls to recycled requests (which is illegal, but
        // this gives better failures 
        MultiMap<String> parameters=_parameters;
        return parameters==null?NO_PARAMS:parameters;
    }

    /* ------------------------------------------------------------ */
    private void extractQueryParameters()
    {
<<<<<<< HEAD
        if (_metadata == null || _metadata.getURI() == null || !_metadata.getURI().hasQuery())
=======
        MetaData.Request metadata = _metaData;
        if (metadata==null || metadata.getURI() == null || !metadata.getURI().hasQuery())
>>>>>>> cfe5abf8
            _queryParameters=NO_PARAMS;
        else
        {
            _queryParameters = new MultiMap<>();
            if (_queryEncoding == null)
                metadata.getURI().decodeQueryTo(_queryParameters);
            else
            {
                try
                {
                    metadata.getURI().decodeQueryTo(_queryParameters, _queryEncoding);
                }
                catch (UnsupportedEncodingException e)
                {
                    if (LOG.isDebugEnabled())
                        LOG.warn(e);
                    else
                        LOG.warn(e.toString());
                }
            }
        }
    }

    /* ------------------------------------------------------------ */
    private void extractContentParameters()
    {
        String contentType = getContentType();
        if (contentType == null || contentType.isEmpty())
            _contentParameters=NO_PARAMS;
        else
        {
            _contentParameters=new MultiMap<>();
            contentType = HttpFields.valueParameters(contentType, null);
            int contentLength = getContentLength();
            if (contentLength != 0)
            {
                if (MimeTypes.Type.FORM_ENCODED.is(contentType) && _inputState == __NONE &&
                    _channel.getHttpConfiguration().isFormEncodedMethod(getMethod()))
                {
                    extractFormParameters(_contentParameters);
                }
                else if (contentType.startsWith("multipart/form-data") &&
                        getAttribute(__MULTIPART_CONFIG_ELEMENT) != null &&
                        _multiPartInputStream == null)
                {
                    extractMultipartParameters(_contentParameters);
                }
            }
        }

    }

    /* ------------------------------------------------------------ */
    public void extractFormParameters(MultiMap<String> params)
    {
        try
        {
            int maxFormContentSize = -1;
            int maxFormKeys = -1;

            if (_context != null)
            {
                maxFormContentSize = _context.getContextHandler().getMaxFormContentSize();
                maxFormKeys = _context.getContextHandler().getMaxFormKeys();
            }

            if (maxFormContentSize < 0)
            {
                Object obj = _channel.getServer().getAttribute("org.eclipse.jetty.server.Request.maxFormContentSize");
                if (obj == null)
                    maxFormContentSize = 200000;
                else if (obj instanceof Number)
                {
                    Number size = (Number)obj;
                    maxFormContentSize = size.intValue();
                }
                else if (obj instanceof String)
                {
                    maxFormContentSize = Integer.valueOf((String)obj);
                }
            }

            if (maxFormKeys < 0)
            {
                Object obj = _channel.getServer().getAttribute("org.eclipse.jetty.server.Request.maxFormKeys");
                if (obj == null)
                    maxFormKeys = 1000;
                else if (obj instanceof Number)
                {
                    Number keys = (Number)obj;
                    maxFormKeys = keys.intValue();
                }
                else if (obj instanceof String)
                {
                    maxFormKeys = Integer.valueOf((String)obj);
                }
            }

            int contentLength = getContentLength();
            if (contentLength > maxFormContentSize && maxFormContentSize > 0)
            {
                throw new IllegalStateException("Form too large: " + contentLength + " > " + maxFormContentSize);
            }
            InputStream in = getInputStream();
            if (_input.isAsync())
                throw new IllegalStateException("Cannot extract parameters with async IO");

            UrlEncoded.decodeTo(in,params,getCharacterEncoding(),contentLength<0?maxFormContentSize:-1,maxFormKeys);
        }
        catch (IOException e)
        {
            if (LOG.isDebugEnabled())
                LOG.warn(e);
            else
                LOG.warn(e.toString());
        }
    }

    /* ------------------------------------------------------------ */
    private void extractMultipartParameters(MultiMap<String> result)
    {
        try
        {
            getParts(result);
        }
        catch (IOException | ServletException e)
        {
            LOG.warn(e);
            throw new RuntimeException(e);
        }
    }

    /* ------------------------------------------------------------ */
    @Override
    public AsyncContext getAsyncContext()
    {
        HttpChannelState state = getHttpChannelState();
        if (_async==null || !state.isAsyncStarted())
            throw new IllegalStateException(state.getStatusString());

        return _async;
    }

    /* ------------------------------------------------------------ */
    public HttpChannelState getHttpChannelState()
    {
        return _channel.getState();
    }

    /* ------------------------------------------------------------ */
    /**
     * Get Request Attribute.
     * <p>
     * Also supports jetty specific attributes to gain access to Jetty APIs:
     * <dl>
     * <dt>org.eclipse.jetty.server.Server</dt><dd>The Jetty Server instance</dd>
     * <dt>org.eclipse.jetty.server.HttpChannel</dt><dd>The HttpChannel for this request</dd>
     * <dt>org.eclipse.jetty.server.HttpConnection</dt><dd>The HttpConnection or null if another transport is used</dd>
     * </dl>
     * While these attributes may look like security problems, they are exposing nothing that is not already
     * available via reflection from a Request instance.
     * @see javax.servlet.ServletRequest#getAttribute(java.lang.String)
     */
    @Override
    public Object getAttribute(String name)
    {
        if (name.startsWith("org.eclipse.jetty"))
        {
            if (Server.class.getName().equals(name))
                return _channel.getServer();
            if (HttpChannel.class.getName().equals(name))
                return _channel;
            if (HttpConnection.class.getName().equals(name) &&
                _channel.getHttpTransport() instanceof HttpConnection)
                return _channel.getHttpTransport();
        }
        return (_attributes == null)?null:_attributes.getAttribute(name);
    }

    /* ------------------------------------------------------------ */
    /*
     * @see javax.servlet.ServletRequest#getAttributeNames()
     */
    @Override
    public Enumeration<String> getAttributeNames()
    {
        if (_attributes == null)
            return Collections.enumeration(Collections.<String>emptyList());

        return AttributesMap.getAttributeNamesCopy(_attributes);
    }

    /* ------------------------------------------------------------ */
    /*
     */
    public Attributes getAttributes()
    {
        if (_attributes == null)
            _attributes = new AttributesMap();
        return _attributes;
    }

    /* ------------------------------------------------------------ */
    /**
     * Get the authentication.
     *
     * @return the authentication
     */
    public Authentication getAuthentication()
    {
        return _authentication;
    }

    /* ------------------------------------------------------------ */
    /*
     * @see javax.servlet.http.HttpServletRequest#getAuthType()
     */
    @Override
    public String getAuthType()
    {
        if (_authentication instanceof Authentication.Deferred)
            setAuthentication(((Authentication.Deferred)_authentication).authenticate(this));

        if (_authentication instanceof Authentication.User)
            return ((Authentication.User)_authentication).getAuthMethod();
        return null;
    }

    /* ------------------------------------------------------------ */
    /*
     * @see javax.servlet.ServletRequest#getCharacterEncoding()
     */
    @Override
    public String getCharacterEncoding()
    {
        if (_characterEncoding==null)
            getContentType();
        return _characterEncoding;
    }

    /* ------------------------------------------------------------ */
    /**
     * @return Returns the connection.
     */
    public HttpChannel getHttpChannel()
    {
        return _channel;
    }

    /* ------------------------------------------------------------ */
    /*
     * @see javax.servlet.ServletRequest#getContentLength()
     */
    @Override
    public int getContentLength()
    {
        MetaData.Request metadata = _metaData;
        if(metadata==null)
            return -1;
        if (metadata.getContentLength()!=Long.MIN_VALUE)
            return (int)metadata.getContentLength();
        return (int)metadata.getFields().getLongField(HttpHeader.CONTENT_LENGTH.toString());
    }

    /* ------------------------------------------------------------ */
    /*
     * @see javax.servlet.ServletRequest.getContentLengthLong()
     */
    @Override
    public long getContentLengthLong()
    {
        MetaData.Request metadata = _metaData;
        if(metadata==null)
            return -1L;
        if (metadata.getContentLength()!=Long.MIN_VALUE)
            return metadata.getContentLength();
        return metadata.getFields().getLongField(HttpHeader.CONTENT_LENGTH.toString());
    }

    /* ------------------------------------------------------------ */
    public long getContentRead()
    {
        return _input.getContentConsumed();
    }

    /* ------------------------------------------------------------ */
    /*
     * @see javax.servlet.ServletRequest#getContentType()
     */
    @Override
    public String getContentType()
    {
<<<<<<< HEAD
        String content_type = _metadata==null?null:_metadata.getFields().get(HttpHeader.CONTENT_TYPE);
=======
        MetaData.Request metadata = _metaData;
        if (metadata==null)
            return null;
        String content_type = metadata.getFields().get(HttpHeader.CONTENT_TYPE);
>>>>>>> cfe5abf8
        if (_characterEncoding==null && content_type!=null)
        {
            MimeTypes.Type mime = MimeTypes.CACHE.get(content_type);
            String charset = (mime == null || mime.getCharset() == null) ? MimeTypes.getCharsetFromContentType(content_type) : mime.getCharset().toString();
            if (charset != null)
                _characterEncoding=charset;
        }
        return content_type;
    }

    /* ------------------------------------------------------------ */
    /**
     * @return The current {@link Context context} used for this request, or <code>null</code> if {@link #setContext} has not yet been called.
     */
    public Context getContext()
    {
        return _context;
    }

    /* ------------------------------------------------------------ */
    /*
     * @see javax.servlet.http.HttpServletRequest#getContextPath()
     */
    @Override
    public String getContextPath()
    {
        return _contextPath;
    }

    /* ------------------------------------------------------------ */
    /*
     * @see javax.servlet.http.HttpServletRequest#getCookies()
     */
    @Override
    public Cookie[] getCookies()
    {
        MetaData.Request metadata = _metaData;
        if (metadata==null || _cookiesExtracted)
        {
            if (_cookies == null || _cookies.getCookies().length == 0)
                return null;

            return _cookies.getCookies();
        }

        _cookiesExtracted = true;
        
        for (String c : metadata.getFields().getValuesList(HttpHeader.COOKIE))
        {
            if (_cookies == null)
                _cookies = new CookieCutter();
            _cookies.addCookieField(c);
        }

        //Javadoc for Request.getCookies() stipulates null for no cookies
        if (_cookies == null || _cookies.getCookies().length == 0)
            return null;

        return _cookies.getCookies();
    }

    /* ------------------------------------------------------------ */
    /*
     * @see javax.servlet.http.HttpServletRequest#getDateHeader(java.lang.String)
     */
    @Override
    public long getDateHeader(String name)
    {
        MetaData.Request metadata = _metaData;
        return metadata==null?-1:metadata.getFields().getDateField(name);
    }

    /* ------------------------------------------------------------ */
    @Override
    public DispatcherType getDispatcherType()
    {
        return _dispatcherType;
    }

    /* ------------------------------------------------------------ */
    /*
     * @see javax.servlet.http.HttpServletRequest#getHeader(java.lang.String)
     */
    @Override
    public String getHeader(String name)
    {
        MetaData.Request metadata = _metaData;
        return metadata==null?null:metadata.getFields().get(name);
    }

    /* ------------------------------------------------------------ */
    /*
     * @see javax.servlet.http.HttpServletRequest#getHeaderNames()
     */
    @Override
    public Enumeration<String> getHeaderNames()
    {
        MetaData.Request metadata=_metaData;
        return metadata==null?Collections.emptyEnumeration():metadata.getFields().getFieldNames();
    }

    /* ------------------------------------------------------------ */
    /*
     * @see javax.servlet.http.HttpServletRequest#getHeaders(java.lang.String)
     */
    @Override
    public Enumeration<String> getHeaders(String name)
    {
        MetaData.Request metadata = _metaData;
        if (metadata==null)
            return Collections.emptyEnumeration();
        Enumeration<String> e = metadata.getFields().getValues(name);
        if (e == null)
            return Collections.enumeration(Collections.<String>emptyList());
        return e;
    }

    /* ------------------------------------------------------------ */
    /**
     * @return Returns the inputState.
     */
    public int getInputState()
    {
        return _inputState;
    }

    /* ------------------------------------------------------------ */
    /*
     * @see javax.servlet.ServletRequest#getInputStream()
     */
    @Override
    public ServletInputStream getInputStream() throws IOException
    {
        if (_inputState != __NONE && _inputState != _STREAM)
            throw new IllegalStateException("READER");
        _inputState = _STREAM;

        if (_channel.isExpecting100Continue())
            _channel.continue100(_input.available());

        return _input;
    }

    /* ------------------------------------------------------------ */
    /*
     * @see javax.servlet.http.HttpServletRequest#getIntHeader(java.lang.String)
     */
    @Override
    public int getIntHeader(String name)
    {
        MetaData.Request metadata = _metaData;
        return metadata==null?-1:(int)metadata.getFields().getLongField(name);
    }


    /* ------------------------------------------------------------ */
    /*
     * @see javax.servlet.ServletRequest#getLocale()
     */
    @Override
    public Locale getLocale()
    {
        MetaData.Request metadata = _metaData;
        if (metadata==null)
            return Locale.getDefault();

        List<String> acceptable = metadata.getFields().getQualityCSV(HttpHeader.ACCEPT_LANGUAGE);

        // handle no locale
        if (acceptable.isEmpty())
            return Locale.getDefault();

        String language = acceptable.get(0);
        language = HttpFields.stripParameters(language);
        String country = "";
        int dash = language.indexOf('-');
        if (dash > -1)
        {
            country = language.substring(dash + 1).trim();
            language = language.substring(0,dash).trim();
        }
        return new Locale(language,country);        
    }

    /* ------------------------------------------------------------ */
    /*
     * @see javax.servlet.ServletRequest#getLocales()
     */
    @Override
    public Enumeration<Locale> getLocales()
    {
        MetaData.Request metadata = _metaData;
        if (metadata==null)
            return Collections.enumeration(__defaultLocale);

        List<String> acceptable = metadata.getFields().getQualityCSV(HttpHeader.ACCEPT_LANGUAGE);

        // handle no locale
        if (acceptable.isEmpty())
            return Collections.enumeration(__defaultLocale);

        List<Locale> locales = acceptable.stream().map(language->
        {
            language = HttpFields.stripParameters(language);
            String country = "";
            int dash = language.indexOf('-');
            if (dash > -1)
            {
                country = language.substring(dash + 1).trim();
                language = language.substring(0,dash).trim();
            }
            return new Locale(language,country);
        }).collect(Collectors.toList());
        
        return Collections.enumeration(locales);
    }

    /* ------------------------------------------------------------ */
    /*
     * @see javax.servlet.ServletRequest#getLocalAddr()
     */
    @Override
    public String getLocalAddr()
    {
        if (_channel==null)
        {
            try
            {
                String name =InetAddress.getLocalHost().getHostAddress();
                if (StringUtil.ALL_INTERFACES.equals(name))
                    return null;
                return name;
            }
            catch (java.net.UnknownHostException e)
            {
                LOG.ignore(e);
            }
        }

        InetSocketAddress local=_channel.getLocalAddress();
        if (local==null)
            return "";
        InetAddress address = local.getAddress();
        if (address==null)
            return local.getHostString();
        return address.getHostAddress();
    }

    /* ------------------------------------------------------------ */
    /*
     * @see javax.servlet.ServletRequest#getLocalName()
     */
    @Override
    public String getLocalName()
    {
        if (_channel!=null)
        {
            InetSocketAddress local=_channel.getLocalAddress();
            if (local!=null)
                return local.getHostString();
        }

        try
        {
            String name =InetAddress.getLocalHost().getHostName();
            if (StringUtil.ALL_INTERFACES.equals(name))
                return null;
            return name;
        }
        catch (java.net.UnknownHostException e)
        {
            LOG.ignore(e);
        }
        return null;
    }

    /* ------------------------------------------------------------ */
    /*
     * @see javax.servlet.ServletRequest#getLocalPort()
     */
    @Override
    public int getLocalPort()
    {
        if (_channel==null)
            return 0;
        InetSocketAddress local=_channel.getLocalAddress();
        return local==null?0:local.getPort();
    }

    /* ------------------------------------------------------------ */
    /*
     * @see javax.servlet.http.HttpServletRequest#getMethod()
     */
    @Override
    public String getMethod()
    {
        MetaData.Request metadata = _metaData;
        return metadata==null?null:metadata.getMethod();
    }

    /* ------------------------------------------------------------ */
    /*
     * @see javax.servlet.ServletRequest#getParameter(java.lang.String)
     */
    @Override
    public String getParameter(String name)
    {
        return getParameters().getValue(name,0);
    }

    /* ------------------------------------------------------------ */
    /*
     * @see javax.servlet.ServletRequest#getParameterMap()
     */
    @Override
    public Map<String, String[]> getParameterMap()
    {
        return Collections.unmodifiableMap(getParameters().toStringArrayMap());
    }

    /* ------------------------------------------------------------ */
    /*
     * @see javax.servlet.ServletRequest#getParameterNames()
     */
    @Override
    public Enumeration<String> getParameterNames()
    {
        return Collections.enumeration(getParameters().keySet());
    }

    /* ------------------------------------------------------------ */
    /*
     * @see javax.servlet.ServletRequest#getParameterValues(java.lang.String)
     */
    @Override
    public String[] getParameterValues(String name)
    {
        List<String> vals = getParameters().getValues(name);
        if (vals == null)
            return null;
        return vals.toArray(new String[vals.size()]);
    }

    /* ------------------------------------------------------------ */
    public MultiMap<String> getQueryParameters()
    {
        return _queryParameters;
    }

    /* ------------------------------------------------------------ */
    public void setQueryParameters(MultiMap<String> queryParameters)
    {
        _queryParameters = queryParameters;
    }

    /* ------------------------------------------------------------ */
    public void setContentParameters(MultiMap<String> contentParameters)
    {
        _contentParameters = contentParameters;
    }

    /* ------------------------------------------------------------ */
    public void resetParameters()
    {
        _parameters = null;
    }

    /* ------------------------------------------------------------ */
    /*
     * @see javax.servlet.http.HttpServletRequest#getPathInfo()
     */
    @Override
    public String getPathInfo()
    {
        return _pathInfo;
    }

    /* ------------------------------------------------------------ */
    /*
     * @see javax.servlet.http.HttpServletRequest#getPathTranslated()
     */
    @Override
    public String getPathTranslated()
    {
        if (_pathInfo == null || _context == null)
            return null;
        return _context.getRealPath(_pathInfo);
    }

    /* ------------------------------------------------------------ */
    /*
     * @see javax.servlet.ServletRequest#getProtocol()
     */
    @Override
    public String getProtocol()
    {
        MetaData.Request metadata = _metaData;
        if (metadata==null)
            return null;
        HttpVersion version = metadata.getVersion();
        if (version==null)
            return null;
        return version.toString();
    }

    /* ------------------------------------------------------------ */
    /*
     * @see javax.servlet.ServletRequest#getProtocol()
     */
    public HttpVersion getHttpVersion()
    {
        MetaData.Request metadata = _metaData;
        return metadata==null?null:metadata.getVersion();
    }

    /* ------------------------------------------------------------ */
    public String getQueryEncoding()
    {
        return _queryEncoding;
    }

    /* ------------------------------------------------------------ */
    /*
     * @see javax.servlet.http.HttpServletRequest#getQueryString()
     */
    @Override
    public String getQueryString()
    {
<<<<<<< HEAD
        return _metadata==null?null:_metadata.getURI().getQuery();
=======
        MetaData.Request metadata = _metaData;
        return metadata.getURI().getQuery();
>>>>>>> cfe5abf8
    }

    /* ------------------------------------------------------------ */
    /*
     * @see javax.servlet.ServletRequest#getReader()
     */
    @Override
    public BufferedReader getReader() throws IOException
    {
        if (_inputState != __NONE && _inputState != __READER)
            throw new IllegalStateException("STREAMED");

        if (_inputState == __READER)
            return _reader;

        String encoding = getCharacterEncoding();
        if (encoding == null)
            encoding = StringUtil.__ISO_8859_1;

        if (_reader == null || !encoding.equalsIgnoreCase(_readerEncoding))
        {
            final ServletInputStream in = getInputStream();
            _readerEncoding = encoding;
            _reader = new BufferedReader(new InputStreamReader(in,encoding))
            {
                @Override
                public void close() throws IOException
                {
                    in.close();
                }
            };
        }
        _inputState = __READER;
        return _reader;
    }

    /* ------------------------------------------------------------ */
    /*
     * @see javax.servlet.ServletRequest#getRealPath(java.lang.String)
     */
    @Override
    public String getRealPath(String path)
    {
        if (_context == null)
            return null;
        return _context.getRealPath(path);
    }

    /* ------------------------------------------------------------ */
    /**
     * Access the underlying Remote {@link InetSocketAddress} for this request.
     *
     * @return the remote {@link InetSocketAddress} for this request, or null if the request has no remote (see {@link ServletRequest#getRemoteAddr()} for
     *         conditions that result in no remote address)
     */
    public InetSocketAddress getRemoteInetSocketAddress()
    {
        InetSocketAddress remote = _remote;
        if (remote == null)
            remote = _channel.getRemoteAddress();

        return remote;
    }

    /* ------------------------------------------------------------ */
    /*
     * @see javax.servlet.ServletRequest#getRemoteAddr()
     */
    @Override
    public String getRemoteAddr()
    {
        InetSocketAddress remote=_remote;
        if (remote==null)
            remote=_channel.getRemoteAddress();

        if (remote==null)
            return "";

        InetAddress address = remote.getAddress();
        if (address==null)
            return remote.getHostString();

        return address.getHostAddress();
    }

    /* ------------------------------------------------------------ */
    /*
     * @see javax.servlet.ServletRequest#getRemoteHost()
     */
    @Override
    public String getRemoteHost()
    {
        InetSocketAddress remote=_remote;
        if (remote==null)
            remote=_channel.getRemoteAddress();
        return remote==null?"":remote.getHostString();
    }

    /* ------------------------------------------------------------ */
    /*
     * @see javax.servlet.ServletRequest#getRemotePort()
     */
    @Override
    public int getRemotePort()
    {
        InetSocketAddress remote=_remote;
        if (remote==null)
            remote=_channel.getRemoteAddress();
        return remote==null?0:remote.getPort();
    }

    /* ------------------------------------------------------------ */
    /*
     * @see javax.servlet.http.HttpServletRequest#getRemoteUser()
     */
    @Override
    public String getRemoteUser()
    {
        Principal p = getUserPrincipal();
        if (p == null)
            return null;
        return p.getName();
    }

    /* ------------------------------------------------------------ */
    /*
     * @see javax.servlet.ServletRequest#getRequestDispatcher(java.lang.String)
     */
    @Override
    public RequestDispatcher getRequestDispatcher(String path)
    {
        path = URIUtil.compactPath(path);

        if (path == null || _context == null)
            return null;

        // handle relative path
        if (!path.startsWith("/"))
        {
            String relTo = URIUtil.addPaths(_servletPath,_pathInfo);
            int slash = relTo.lastIndexOf("/");
            if (slash > 1)
                relTo = relTo.substring(0,slash + 1);
            else
                relTo = "/";
            path = URIUtil.addPaths(relTo,path);
        }

        return _context.getRequestDispatcher(path);
    }

    /* ------------------------------------------------------------ */
    /*
     * @see javax.servlet.http.HttpServletRequest#getRequestedSessionId()
     */
    @Override
    public String getRequestedSessionId()
    {
        return _requestedSessionId;
    }

    /* ------------------------------------------------------------ */
    /*
     * @see javax.servlet.http.HttpServletRequest#getRequestURI()
     */
    @Override
    public String getRequestURI()
    {
        MetaData.Request metadata = _metaData;
        return (metadata==null)?null:metadata.getURI().getPath();
    }

    /* ------------------------------------------------------------ */
    /*
     * @see javax.servlet.http.HttpServletRequest#getRequestURL()
     */
    @Override
    public StringBuffer getRequestURL()
    {
        final StringBuffer url = new StringBuffer(128);
        URIUtil.appendSchemeHostPort(url,getScheme(),getServerName(),getServerPort());
        url.append(getRequestURI());
        return url;
    }

    /* ------------------------------------------------------------ */
    public Response getResponse()
    {
        return _channel.getResponse();
    }

    /* ------------------------------------------------------------ */
    /**
     * Reconstructs the URL the client used to make the request. The returned URL contains a protocol, server name, port number, and, but it does not include a
     * path.
     * <p>
     * Because this method returns a <code>StringBuffer</code>, not a string, you can modify the URL easily, for example, to append path and query parameters.
     *
     * This method is useful for creating redirect messages and for reporting errors.
     *
     * @return "scheme://host:port"
     */
    public StringBuilder getRootURL()
    {
        StringBuilder url = new StringBuilder(128);
        URIUtil.appendSchemeHostPort(url,getScheme(),getServerName(),getServerPort());
        return url;
    }

    /* ------------------------------------------------------------ */
    /*
     * @see javax.servlet.ServletRequest#getScheme()
     */
    @Override
    public String getScheme()
    {
        MetaData.Request metadata = _metaData;
        String scheme=metadata==null?null:metadata.getURI().getScheme();
        return scheme==null?HttpScheme.HTTP.asString():scheme;
    }

    /* ------------------------------------------------------------ */
    /*
     * @see javax.servlet.ServletRequest#getServerName()
     */
    @Override
    public String getServerName()
    {
<<<<<<< HEAD
        String name = _metadata==null?null:_metadata.getURI().getHost();
=======
        MetaData.Request metadata = _metaData;
        String name = metadata==null?null:metadata.getURI().getHost();
>>>>>>> cfe5abf8

        // Return already determined host
        if (name != null)
            return name;

        return findServerName();
    }

    /* ------------------------------------------------------------ */
    private String findServerName()
    {
        MetaData.Request metadata = _metaData;
        // Return host from header field
<<<<<<< HEAD
        HttpField host = _metadata==null?null:_metadata.getFields().getField(HttpHeader.HOST);
=======
        HttpField host = metadata==null?null:metadata.getFields().getField(HttpHeader.HOST);
>>>>>>> cfe5abf8
        if (host!=null)
        {
            // TODO is this needed now?
            HostPortHttpField authority = (host instanceof HostPortHttpField)
                ?((HostPortHttpField)host)
                :new HostPortHttpField(host.getValue());
            metadata.getURI().setAuthority(authority.getHost(),authority.getPort());
            return authority.getHost();
        }

        // Return host from connection
        String name=getLocalName();
        if (name != null)
            return name;

        // Return the local host
        try
        {
            return InetAddress.getLocalHost().getHostAddress();
        }
        catch (java.net.UnknownHostException e)
        {
            LOG.ignore(e);
        }
        return null;
    }

    /* ------------------------------------------------------------ */
    /*
     * @see javax.servlet.ServletRequest#getServerPort()
     */
    @Override
    public int getServerPort()
    {
<<<<<<< HEAD
        HttpURI uri = _metadata==null?null:_metadata.getURI();
        int port = (uri == null || uri.getHost()==null)?findServerPort():uri.getPort();
=======
        MetaData.Request metadata = _metaData;
        HttpURI uri = metadata==null?null:metadata.getURI();
        int port = (uri==null||uri.getHost()==null)?findServerPort():uri.getPort();
>>>>>>> cfe5abf8

        // If no port specified, return the default port for the scheme
        if (port <= 0)
        {
            if (getScheme().equalsIgnoreCase(URIUtil.HTTPS))
                return 443;
            return 80;
        }

        // return a specific port
        return port;
    }

    /* ------------------------------------------------------------ */
    private int findServerPort()
    {
        MetaData.Request metadata = _metaData;
        // Return host from header field
<<<<<<< HEAD
        HttpField host = _metadata==null?null:_metadata.getFields().getField(HttpHeader.HOST);
=======
        HttpField host = metadata==null?null:metadata.getFields().getField(HttpHeader.HOST);
>>>>>>> cfe5abf8
        if (host!=null)
        {
            // TODO is this needed now?
            HostPortHttpField authority = (host instanceof HostPortHttpField)
                ?((HostPortHttpField)host)
                :new HostPortHttpField(host.getValue());
            metadata.getURI().setAuthority(authority.getHost(),authority.getPort());
            return authority.getPort();
        }

        // Return host from connection
        if (_channel != null)
            return getLocalPort();

        return -1;
    }

    /* ------------------------------------------------------------ */
    @Override
    public ServletContext getServletContext()
    {
        return _context;
    }

    /* ------------------------------------------------------------ */
    /*
     */
    public String getServletName()
    {
        if (_scope != null)
            return _scope.getName();
        return null;
    }

    /* ------------------------------------------------------------ */
    /*
     * @see javax.servlet.http.HttpServletRequest#getServletPath()
     */
    @Override
    public String getServletPath()
    {
        if (_servletPath == null)
            _servletPath = "";
        return _servletPath;
    }

    /* ------------------------------------------------------------ */
    public ServletResponse getServletResponse()
    {
        return _channel.getResponse();
    }

    /* ------------------------------------------------------------ */
    /** 
     * @see javax.servlet.http.HttpServletRequest#changeSessionId()
     */
    @Override
    public String changeSessionId()
    {
        HttpSession session = getSession(false);
        if (session == null)
            throw new IllegalStateException("No session");

        if (session instanceof Session)
        {
            Session s =  ((Session)session);
            s.renewId(this);
            if (getRemoteUser() != null)
                s.setAttribute(Session.SESSION_CREATED_SECURE, Boolean.TRUE);
            if (s.isIdChanged())
                _channel.getResponse().addCookie(_sessionHandler.getSessionCookie(s, getContextPath(), isSecure()));
        }

        return session.getId();
    }

    /* ------------------------------------------------------------ */
    /*
     * @see javax.servlet.http.HttpServletRequest#getSession()
     */
    @Override
    public HttpSession getSession()
    {
        return getSession(true);
    }

    /* ------------------------------------------------------------ */
    /*
     * @see javax.servlet.http.HttpServletRequest#getSession(boolean)
     */
    @Override
    public HttpSession getSession(boolean create)
    {
        if (_session != null)
        {
            if (_sessionHandler != null && !_sessionHandler.isValid(_session))
                _session = null;
            else
                return _session;
        }

        if (!create)
            return null;

        if (getResponse().isCommitted())
            throw new IllegalStateException("Response is committed");

        if (_sessionHandler == null)
            throw new IllegalStateException("No SessionManager");

        _session = _sessionHandler.newHttpSession(this);
        HttpCookie cookie = _sessionHandler.getSessionCookie(_session,getContextPath(),isSecure());
        if (cookie != null)
            _channel.getResponse().addCookie(cookie);

        return _session;
    }

    /* ------------------------------------------------------------ */
    /**
     * @return Returns the sessionManager.
     */
    public SessionHandler getSessionHandler()
    {
        return _sessionHandler;
    }

    /* ------------------------------------------------------------ */
    /**
     * Get Request TimeStamp
     *
     * @return The time that the request was received.
     */
    public long getTimeStamp()
    {
        return _timeStamp;
    }

    /* ------------------------------------------------------------ */
    /**
     * @return Returns the uri.
     */
    public HttpURI getHttpURI()
    {
        MetaData.Request metadata = _metaData;
        return metadata==null?null:metadata.getURI();
    }

    /* ------------------------------------------------------------ */
    /**
     * @return Returns the original uri passed in metadata before customization/rewrite
     */
    public String getOriginalURI()
    {
        return _originalURI;
    }
    /* ------------------------------------------------------------ */
    /**
     * @param uri the URI to set
     */
    public void setHttpURI(HttpURI uri)
    {
        MetaData.Request metadata = _metaData;
        metadata.setURI(uri);
    }

    /* ------------------------------------------------------------ */
    public UserIdentity getUserIdentity()
    {
        if (_authentication instanceof Authentication.Deferred)
            setAuthentication(((Authentication.Deferred)_authentication).authenticate(this));

        if (_authentication instanceof Authentication.User)
            return ((Authentication.User)_authentication).getUserIdentity();
        return null;
    }

    /* ------------------------------------------------------------ */
    /**
     * @return The resolved user Identity, which may be null if the {@link Authentication} is not {@link Authentication.User} (eg.
     *         {@link Authentication.Deferred}).
     */
    public UserIdentity getResolvedUserIdentity()
    {
        if (_authentication instanceof Authentication.User)
            return ((Authentication.User)_authentication).getUserIdentity();
        return null;
    }

    /* ------------------------------------------------------------ */
    public UserIdentity.Scope getUserIdentityScope()
    {
        return _scope;
    }

    /* ------------------------------------------------------------ */
    /*
     * @see javax.servlet.http.HttpServletRequest#getUserPrincipal()
     */
    @Override
    public Principal getUserPrincipal()
    {
        if (_authentication instanceof Authentication.Deferred)
            setAuthentication(((Authentication.Deferred)_authentication).authenticate(this));

        if (_authentication instanceof Authentication.User)
        {
            UserIdentity user = ((Authentication.User)_authentication).getUserIdentity();
            return user.getUserPrincipal();
        }

        return null;
    }


    /* ------------------------------------------------------------ */
    public boolean isHandled()
    {
        return _handled;
    }

    @Override
    public boolean isAsyncStarted()
    {
       return getHttpChannelState().isAsyncStarted();
    }


    /* ------------------------------------------------------------ */
    @Override
    public boolean isAsyncSupported()
    {
        return _asyncNotSupportedSource==null;
    }

    /* ------------------------------------------------------------ */
    /*
     * @see javax.servlet.http.HttpServletRequest#isRequestedSessionIdFromCookie()
     */
    @Override
    public boolean isRequestedSessionIdFromCookie()
    {
        return _requestedSessionId != null && _requestedSessionIdFromCookie;
    }

    /* ------------------------------------------------------------ */
    /*
     * @see javax.servlet.http.HttpServletRequest#isRequestedSessionIdFromUrl()
     */
    @Override
    public boolean isRequestedSessionIdFromUrl()
    {
        return _requestedSessionId != null && !_requestedSessionIdFromCookie;
    }

    /* ------------------------------------------------------------ */
    /*
     * @see javax.servlet.http.HttpServletRequest#isRequestedSessionIdFromURL()
     */
    @Override
    public boolean isRequestedSessionIdFromURL()
    {
        return _requestedSessionId != null && !_requestedSessionIdFromCookie;
    }

    /* ------------------------------------------------------------ */
    /*
     * @see javax.servlet.http.HttpServletRequest#isRequestedSessionIdValid()
     */
    @Override
    public boolean isRequestedSessionIdValid()
    {
        if (_requestedSessionId == null)
            return false;

        HttpSession session = getSession(false);
        return (session != null && _sessionHandler.getSessionIdManager().getId(_requestedSessionId).equals(_sessionHandler.getId(session)));
    }

    /* ------------------------------------------------------------ */
    /*
     * @see javax.servlet.ServletRequest#isSecure()
     */
    @Override
    public boolean isSecure()
    {
        return _secure;
    }

    /* ------------------------------------------------------------ */
    public void setSecure(boolean secure)
    {
        _secure=secure;
    }

    /* ------------------------------------------------------------ */
    /*
     * @see javax.servlet.http.HttpServletRequest#isUserInRole(java.lang.String)
     */
    @Override
    public boolean isUserInRole(String role)
    {
        if (_authentication instanceof Authentication.Deferred)
            setAuthentication(((Authentication.Deferred)_authentication).authenticate(this));

        if (_authentication instanceof Authentication.User)
            return ((Authentication.User)_authentication).isUserInRole(_scope,role);
        return false;
    }


    /* ------------------------------------------------------------ */
    /**
     * @param request the Request metadata
     */
    public void setMetaData(org.eclipse.jetty.http.MetaData.Request request)
    {
<<<<<<< HEAD
        _metadata=request;
        _originalURI=_metadata.getURIString();
=======
        _metaData=request;
>>>>>>> cfe5abf8
        setMethod(request.getMethod());
        HttpURI uri = request.getURI();

        String path = uri.getDecodedPath();
        String info;
        if (path==null || path.length()==0)
        {
            if (uri.isAbsolute())
            {
                path="/";
                uri.setPath(path);
            }
            else
            {
                setPathInfo("");
                throw new BadMessageException(400,"Bad URI");
            }
            info=path;
        }
        else if (!path.startsWith("/"))
        {
            if (!"*".equals(path) && !HttpMethod.CONNECT.is(getMethod()))
            {
                setPathInfo(path);
                throw new BadMessageException(400,"Bad URI");
            }
            info=path;
        }
        else
            info = URIUtil.canonicalPath(path);// TODO should this be done prior to decoding???

        if (info == null)
        {
            setPathInfo(path);
            throw new BadMessageException(400,"Bad URI");
        }

        setPathInfo(info);
    }

    /* ------------------------------------------------------------ */
    public org.eclipse.jetty.http.MetaData.Request getMetaData()
    {
        return _metaData;
    }

    /* ------------------------------------------------------------ */
    public boolean hasMetaData()
    {
        return _metaData!=null;
    }

    /* ------------------------------------------------------------ */
    protected void recycle()
    {
<<<<<<< HEAD
        _metadata=null;
        _originalURI=null;
=======
        _metaData=null;
>>>>>>> cfe5abf8

        if (_context != null)
            throw new IllegalStateException("Request in context!");

        if (_inputState == __READER)
        {
            try
            {
                int r = _reader.read();
                while (r != -1)
                    r = _reader.read();
            }
            catch (Exception e)
            {
                LOG.ignore(e);
                _reader = null;
            }
        }

        _dispatcherType=null;
        setAuthentication(Authentication.NOT_CHECKED);
        getHttpChannelState().recycle();
        if (_async!=null)
            _async.reset();
        _async=null;
        _asyncNotSupportedSource = null;
        _handled = false;
        if (_attributes != null)
            _attributes.clearAttributes();
        _characterEncoding = null;
        _contextPath = null;
        if (_cookies != null)
            _cookies.reset();
        _cookiesExtracted = false;
        _context = null;
        _newContext=false;
        _pathInfo = null;
        _queryEncoding = null;
        _requestedSessionId = null;
        _requestedSessionIdFromCookie = false;
        _secure=false;
        _session = null;
        _sessionHandler = null;
        _scope = null;
        _servletPath = null;
        _timeStamp = 0;
        _queryParameters = null;
        _contentParameters = null;
        _parameters = null;
        _contentParamsExtracted = false;
        _inputState = __NONE;
        _multiPartInputStream = null;
        _remote=null;
        _input.recycle();
    }

    /* ------------------------------------------------------------ */
    /*
     * @see javax.servlet.ServletRequest#removeAttribute(java.lang.String)
     */
    @Override
    public void removeAttribute(String name)
    {
        Object old_value = _attributes == null?null:_attributes.getAttribute(name);

        if (_attributes != null)
            _attributes.removeAttribute(name);

        if (old_value != null && !_requestAttributeListeners.isEmpty())
        {
            final ServletRequestAttributeEvent event = new ServletRequestAttributeEvent(_context,this,name,old_value);
            for (ServletRequestAttributeListener listener : _requestAttributeListeners)
                listener.attributeRemoved(event);
        }
    }

    /* ------------------------------------------------------------ */
    public void removeEventListener(final EventListener listener)
    {
        _requestAttributeListeners.remove(listener);
    }


    /* ------------------------------------------------------------ */
    public void setAsyncSupported(boolean supported,String source)
    {
        _asyncNotSupportedSource = supported?null:(source==null?"unknown":source);
    }

    /* ------------------------------------------------------------ */
    /*
     * Set a request attribute. if the attribute name is "org.eclipse.jetty.server.server.Request.queryEncoding" then the value is also passed in a call to
     * {@link #setQueryEncoding}.
     *
     * @see javax.servlet.ServletRequest#setAttribute(java.lang.String, java.lang.Object)
     */
    @Override
    public void setAttribute(String name, Object value)
    {
        Object old_value = _attributes == null?null:_attributes.getAttribute(name);

        if ("org.eclipse.jetty.server.Request.queryEncoding".equals(name))
            setQueryEncoding(value == null?null:value.toString());
        else if ("org.eclipse.jetty.server.sendContent".equals(name))
            LOG.warn("Deprecated: org.eclipse.jetty.server.sendContent");

        if (_attributes == null)
            _attributes = new AttributesMap();
        _attributes.setAttribute(name,value);

        if (!_requestAttributeListeners.isEmpty())
        {
            final ServletRequestAttributeEvent event = new ServletRequestAttributeEvent(_context,this,name,old_value == null?value:old_value);
            for (ServletRequestAttributeListener l : _requestAttributeListeners)
            {
                if (old_value == null)
                    l.attributeAdded(event);
                else if (value == null)
                    l.attributeRemoved(event);
                else
                    l.attributeReplaced(event);
            }
        }
    }

    /* ------------------------------------------------------------ */
    /*
     */
    public void setAttributes(Attributes attributes)
    {
        _attributes = attributes;
    }

    /* ------------------------------------------------------------ */

    /* ------------------------------------------------------------ */
    /**
     * Set the authentication.
     *
     * @param authentication
     *            the authentication to set
     */
    public void setAuthentication(Authentication authentication)
    {
        _authentication = authentication;
    }

    /* ------------------------------------------------------------ */
    /*
     * @see javax.servlet.ServletRequest#setCharacterEncoding(java.lang.String)
     */
    @Override
    public void setCharacterEncoding(String encoding) throws UnsupportedEncodingException
    {
        if (_inputState != __NONE)
            return;

        _characterEncoding = encoding;

        // check encoding is supported
        if (!StringUtil.isUTF8(encoding))
        {
            try
            {
                Charset.forName(encoding);
            }
            catch (UnsupportedCharsetException e)
            {
                throw new UnsupportedEncodingException(e.getMessage());
            }
        }
    }

    /* ------------------------------------------------------------ */
    /*
     * @see javax.servlet.ServletRequest#setCharacterEncoding(java.lang.String)
     */
    public void setCharacterEncodingUnchecked(String encoding)
    {
        _characterEncoding = encoding;
    }

    /* ------------------------------------------------------------ */
    /*
     * @see javax.servlet.ServletRequest#getContentType()
     */
    public void setContentType(String contentType)
    {        
        MetaData.Request metadata = _metaData;
        if (metadata!=null)
            metadata.getFields().put(HttpHeader.CONTENT_TYPE,contentType);
    }

    /* ------------------------------------------------------------ */
    /**
     * Set request context
     *
     * @param context
     *            context object
     */
    public void setContext(Context context)
    {
        _newContext = _context != context;
        _context = context;
    }

    /* ------------------------------------------------------------ */
    /**
     * @return True if this is the first call of <code>takeNewContext()</code> since the last
     *         {@link #setContext(org.eclipse.jetty.server.handler.ContextHandler.Context)} call.
     */
    public boolean takeNewContext()
    {
        boolean nc = _newContext;
        _newContext = false;
        return nc;
    }

    /* ------------------------------------------------------------ */
    /**
     * Sets the "context path" for this request
     * @param contextPath the context path for this request
     * @see HttpServletRequest#getContextPath()
     */
    public void setContextPath(String contextPath)
    {
        _contextPath = contextPath;
    }

    /* ------------------------------------------------------------ */
    /**
     * @param cookies
     *            The cookies to set.
     */
    public void setCookies(Cookie[] cookies)
    {
        if (_cookies == null)
            _cookies = new CookieCutter();
        _cookies.setCookies(cookies);
    }

    /* ------------------------------------------------------------ */
    public void setDispatcherType(DispatcherType type)
    {
        _dispatcherType = type;
    }

    /* ------------------------------------------------------------ */
    public void setHandled(boolean h)
    {
        _handled = h;
    }

    /* ------------------------------------------------------------ */
    /**
     * @param method
     *            The method to set.
     */
    public void setMethod(String method)
    {
        MetaData.Request metadata = _metaData;
        if (metadata!=null)
            metadata.setMethod(method);
    }

    /* ------------------------------------------------------------ */
    public boolean isHead()
    {
        MetaData.Request metadata = _metaData;
        return metadata!=null && HttpMethod.HEAD.is(metadata.getMethod());
    }

    /* ------------------------------------------------------------ */
    /**
     * @param pathInfo
     *            The pathInfo to set.
     */
    public void setPathInfo(String pathInfo)
    {
        _pathInfo = pathInfo;
    }

    /* ------------------------------------------------------------ */
    /**
     * Set the character encoding used for the query string. This call will effect the return of getQueryString and getParamaters. It must be called before any
     * getParameter methods.
     *
     * The request attribute "org.eclipse.jetty.server.server.Request.queryEncoding" may be set as an alternate method of calling setQueryEncoding.
     *
     * @param queryEncoding the URI query character encoding
     */
    public void setQueryEncoding(String queryEncoding)
    {
        _queryEncoding = queryEncoding;
    }

    /* ------------------------------------------------------------ */
    /**
     * @param queryString
     *            The queryString to set.
     */
    public void setQueryString(String queryString)
    {
        MetaData.Request metadata = _metaData;
        if (metadata!=null)
            metadata.getURI().setQuery(queryString);
        _queryEncoding = null; //assume utf-8
    }

    /* ------------------------------------------------------------ */
    /**
     * @param addr
     *            The address to set.
     */
    public void setRemoteAddr(InetSocketAddress addr)
    {
        _remote = addr;
    }

    /* ------------------------------------------------------------ */
    /**
     * @param requestedSessionId
     *            The requestedSessionId to set.
     */
    public void setRequestedSessionId(String requestedSessionId)
    {
        _requestedSessionId = requestedSessionId;
    }

    /* ------------------------------------------------------------ */
    /**
     * @param requestedSessionIdCookie
     *            The requestedSessionIdCookie to set.
     */
    public void setRequestedSessionIdFromCookie(boolean requestedSessionIdCookie)
    {
        _requestedSessionIdFromCookie = requestedSessionIdCookie;
    }

    /* ------------------------------------------------------------ */
    public void setURIPathQuery(String requestURI)
    {
        MetaData.Request metadata = _metaData;
        if (metadata!=null)
            metadata.getURI().setPathQuery(requestURI);
    }

    /* ------------------------------------------------------------ */
    /**
     * @param scheme
     *            The scheme to set.
     */
    public void setScheme(String scheme)
    {
        MetaData.Request metadata = _metaData;
        if (metadata!=null)
            metadata.getURI().setScheme(scheme);
    }

    /* ------------------------------------------------------------ */
    /**
     * @param host
     *            The host to set.
     * @param port
     *            the port to set
     */
    public void setAuthority(String host,int port)
    {
        MetaData.Request metadata = _metaData;
        if (metadata!=null)
            metadata.getURI().setAuthority(host,port);
    }

    /* ------------------------------------------------------------ */
    /**
     * @param servletPath
     *            The servletPath to set.
     */
    public void setServletPath(String servletPath)
    {
        _servletPath = servletPath;
    }

    /* ------------------------------------------------------------ */
    /**
     * @param session
     *            The session to set.
     */
    public void setSession(HttpSession session)
    {
        _session = session;
    }

    /* ------------------------------------------------------------ */
    /**
     * @param sessionHandler
     *            The SessionHandler to set.
     */
    public void setSessionHandler(SessionHandler sessionHandler)
    {
        _sessionHandler = sessionHandler;
    }

    /* ------------------------------------------------------------ */
    public void setTimeStamp(long ts)
    {
        _timeStamp = ts;
    }

    /* ------------------------------------------------------------ */
    public void setUserIdentityScope(UserIdentity.Scope scope)
    {
        _scope = scope;
    }

    /* ------------------------------------------------------------ */
    @Override
    public AsyncContext startAsync() throws IllegalStateException
    {
        if (_asyncNotSupportedSource!=null)
            throw new IllegalStateException("!asyncSupported: "+_asyncNotSupportedSource);
        HttpChannelState state = getHttpChannelState();
        if (_async==null)
            _async=new AsyncContextState(state);
        AsyncContextEvent event = new AsyncContextEvent(_context,_async,state,this,this,getResponse());
        state.startAsync(event);
        return _async;
    }

    /* ------------------------------------------------------------ */
    @Override
    public AsyncContext startAsync(ServletRequest servletRequest, ServletResponse servletResponse) throws IllegalStateException
    {
        if (_asyncNotSupportedSource!=null)
            throw new IllegalStateException("!asyncSupported: "+_asyncNotSupportedSource);
        HttpChannelState state = getHttpChannelState();
        if (_async==null)
            _async=new AsyncContextState(state);
        AsyncContextEvent event = new AsyncContextEvent(_context,_async,state,this,servletRequest,servletResponse);
        event.setDispatchContext(getServletContext());
        event.setDispatchPath(URIUtil.addPaths(getServletPath(),getPathInfo()));
        state.startAsync(event);
        return _async;
    }

    /* ------------------------------------------------------------ */
    @Override
    public String toString()
    {
        return String.format("%s%s%s %s%s@%x",
                getClass().getSimpleName(),
                _handled ? "[" : "(",
                getMethod(),
                getHttpURI(),
                _handled ? "]" : ")",
                hashCode());
    }

    /* ------------------------------------------------------------ */
    @Override
    public boolean authenticate(HttpServletResponse response) throws IOException, ServletException
    {
        if (_authentication instanceof Authentication.Deferred)
        {
            setAuthentication(((Authentication.Deferred)_authentication).authenticate(this,response));
            return !(_authentication instanceof Authentication.ResponseSent);
        }
        response.sendError(HttpStatus.UNAUTHORIZED_401);
        return false;
    }

    /* ------------------------------------------------------------ */
    @Override
    public Part getPart(String name) throws IOException, ServletException
    {
        getParts();

        return _multiPartInputStream.getPart(name);
    }

    /* ------------------------------------------------------------ */
    @Override
    public Collection<Part> getParts() throws IOException, ServletException
    {
        if (getContentType() == null || !getContentType().startsWith("multipart/form-data"))
            throw new ServletException("Content-Type != multipart/form-data");
        return getParts(null);
    }

    private Collection<Part> getParts(MultiMap<String> params) throws IOException, ServletException
    {
        if (_multiPartInputStream == null)
            _multiPartInputStream = (MultiPartInputStreamParser)getAttribute(__MULTIPART_INPUT_STREAM);

        if (_multiPartInputStream == null)
        {
            MultipartConfigElement config = (MultipartConfigElement)getAttribute(__MULTIPART_CONFIG_ELEMENT);

            if (config == null)
                throw new IllegalStateException("No multipart config for servlet");

            _multiPartInputStream = new MultiPartInputStreamParser(getInputStream(),
                                                             getContentType(), config,
                                                             (_context != null?(File)_context.getAttribute("javax.servlet.context.tempdir"):null));

            setAttribute(__MULTIPART_INPUT_STREAM, _multiPartInputStream);
            setAttribute(__MULTIPART_CONTEXT, _context);
            Collection<Part> parts = _multiPartInputStream.getParts(); //causes parsing
            ByteArrayOutputStream os = null;
            for (Part p:parts)
            {
                MultiPartInputStreamParser.MultiPart mp = (MultiPartInputStreamParser.MultiPart)p;
                if (mp.getContentDispositionFilename() == null)
                {
                    // Servlet Spec 3.0 pg 23, parts without filename must be put into params.
                    String charset = null;
                    if (mp.getContentType() != null)
                        charset = MimeTypes.getCharsetFromContentType(mp.getContentType());

                    try (InputStream is = mp.getInputStream())
                    {
                        if (os == null)
                            os = new ByteArrayOutputStream();
                        IO.copy(is, os);
                        String content=new String(os.toByteArray(),charset==null?StandardCharsets.UTF_8:Charset.forName(charset));
                        if (_contentParameters == null)
                            _contentParameters = params == null ? new MultiMap<>() : params;
                        _contentParameters.add(mp.getName(), content);
                    }
                    os.reset();
                }
            }
        }

        return _multiPartInputStream.getParts();
    }

    /* ------------------------------------------------------------ */
    @Override
    public void login(String username, String password) throws ServletException
    {
        if (_authentication instanceof Authentication.Deferred)
        {
            _authentication=((Authentication.Deferred)_authentication).login(username,password,this);
            if (_authentication == null)
                throw new Authentication.Failed("Authentication failed for username '"+username+"'");
        }
        else
        {
            throw new Authentication.Failed("Authenticated failed for username '"+username+"'. Already authenticated as "+_authentication);
        }
    }

    /* ------------------------------------------------------------ */
    @Override
    public void logout() throws ServletException
    {
        if (_authentication instanceof Authentication.User)
            ((Authentication.User)_authentication).logout();
        _authentication=Authentication.UNAUTHENTICATED;
    }

    /* ------------------------------------------------------------ */
    public void mergeQueryParameters(String oldQuery,String newQuery, boolean updateQueryString)
    {
        // TODO  This is seriously ugly

        MultiMap<String> newQueryParams = null;
        // Have to assume ENCODING because we can't know otherwise.
        if (newQuery!=null)
        {
            newQueryParams = new MultiMap<>();
            UrlEncoded.decodeTo(newQuery, newQueryParams, UrlEncoded.ENCODING);
        }

        MultiMap<String> oldQueryParams = _queryParameters;
        if (oldQueryParams == null && oldQuery != null)
        {
            oldQueryParams = new MultiMap<>();
            UrlEncoded.decodeTo(oldQuery, oldQueryParams, getQueryEncoding());
        }

        MultiMap<String> mergedQueryParams;
        if (newQueryParams==null || newQueryParams.size()==0)
            mergedQueryParams=oldQueryParams==null?NO_PARAMS:oldQueryParams;
        else if (oldQueryParams==null || oldQueryParams.size()==0)
            mergedQueryParams=newQueryParams==null?NO_PARAMS:newQueryParams;
        else
        {
            // Parameters values are accumulated.
            mergedQueryParams=new MultiMap<>(newQueryParams);
            mergedQueryParams.addAllValues(oldQueryParams);
        }

        setQueryParameters(mergedQueryParams);
        resetParameters();

        if (updateQueryString)
        {
            if (newQuery==null)
                setQueryString(oldQuery);
            else if (oldQuery==null)
                setQueryString(newQuery);
            else
            {
                // Build the new merged query string, parameters in the
                // new query string hide parameters in the old query string.
                StringBuilder mergedQuery = new StringBuilder();
                if (newQuery!=null)
                    mergedQuery.append(newQuery);
                for (Map.Entry<String, List<String>> entry : mergedQueryParams.entrySet())
                {
                    if (newQueryParams!=null && newQueryParams.containsKey(entry.getKey()))
                        continue;
                    for (String value : entry.getValue())
                    {
                        if (mergedQuery.length()>0)
                            mergedQuery.append("&");
                        URIUtil.encodePath(mergedQuery,entry.getKey());
                        mergedQuery.append('=');
                        URIUtil.encodePath(mergedQuery,value);
                    }
                }
                setQueryString(mergedQuery.toString());
            }
        }
    }

    /**
     * @see javax.servlet.http.HttpServletRequest#upgrade(java.lang.Class)
     */
    @Override
    public <T extends HttpUpgradeHandler> T upgrade(Class<T> handlerClass) throws IOException, ServletException
    {
        throw new ServletException("HttpServletRequest.upgrade() not supported in Jetty");
    }
}<|MERGE_RESOLUTION|>--- conflicted
+++ resolved
@@ -36,7 +36,6 @@
 import java.util.Collections;
 import java.util.Enumeration;
 import java.util.EventListener;
-import java.util.HashMap;
 import java.util.List;
 import java.util.Locale;
 import java.util.Map;
@@ -168,12 +167,8 @@
     private final List<ServletRequestAttributeListener>  _requestAttributeListeners=new ArrayList<>();
     private final HttpInput _input;
 
-<<<<<<< HEAD
-    private MetaData.Request _metadata;
+    private MetaData.Request _metaData;
     private String _originalURI;
-=======
-    private MetaData.Request _metaData;
->>>>>>> cfe5abf8
 
     private String _contextPath;
     private String _servletPath;
@@ -218,14 +213,8 @@
     /* ------------------------------------------------------------ */
     public HttpFields getHttpFields()
     {
-<<<<<<< HEAD
-        return _metadata==null?null:_metadata.getFields();
-=======
         MetaData.Request metadata=_metaData;
-        if (metadata==null)
-            throw new IllegalStateException();
-        return metadata.getFields();
->>>>>>> cfe5abf8
+        return metadata==null?null:metadata.getFields();
     }
 
     /* ------------------------------------------------------------ */
@@ -400,12 +389,8 @@
     /* ------------------------------------------------------------ */
     private void extractQueryParameters()
     {
-<<<<<<< HEAD
-        if (_metadata == null || _metadata.getURI() == null || !_metadata.getURI().hasQuery())
-=======
         MetaData.Request metadata = _metaData;
         if (metadata==null || metadata.getURI() == null || !metadata.getURI().hasQuery())
->>>>>>> cfe5abf8
             _queryParameters=NO_PARAMS;
         else
         {
@@ -698,14 +683,8 @@
     @Override
     public String getContentType()
     {
-<<<<<<< HEAD
-        String content_type = _metadata==null?null:_metadata.getFields().get(HttpHeader.CONTENT_TYPE);
-=======
-        MetaData.Request metadata = _metaData;
-        if (metadata==null)
-            return null;
-        String content_type = metadata.getFields().get(HttpHeader.CONTENT_TYPE);
->>>>>>> cfe5abf8
+        MetaData.Request metadata = _metaData;
+        String content_type = metadata==null?null:metadata.getFields().get(HttpHeader.CONTENT_TYPE);
         if (_characterEncoding==null && content_type!=null)
         {
             MimeTypes.Type mime = MimeTypes.CACHE.get(content_type);
@@ -1134,12 +1113,8 @@
     @Override
     public String getQueryString()
     {
-<<<<<<< HEAD
-        return _metadata==null?null:_metadata.getURI().getQuery();
-=======
-        MetaData.Request metadata = _metaData;
-        return metadata.getURI().getQuery();
->>>>>>> cfe5abf8
+        MetaData.Request metadata = _metaData;
+        return metadata==null?null:metadata.getURI().getQuery();
     }
 
     /* ------------------------------------------------------------ */
@@ -1368,12 +1343,8 @@
     @Override
     public String getServerName()
     {
-<<<<<<< HEAD
-        String name = _metadata==null?null:_metadata.getURI().getHost();
-=======
         MetaData.Request metadata = _metaData;
         String name = metadata==null?null:metadata.getURI().getHost();
->>>>>>> cfe5abf8
 
         // Return already determined host
         if (name != null)
@@ -1387,11 +1358,7 @@
     {
         MetaData.Request metadata = _metaData;
         // Return host from header field
-<<<<<<< HEAD
-        HttpField host = _metadata==null?null:_metadata.getFields().getField(HttpHeader.HOST);
-=======
         HttpField host = metadata==null?null:metadata.getFields().getField(HttpHeader.HOST);
->>>>>>> cfe5abf8
         if (host!=null)
         {
             // TODO is this needed now?
@@ -1426,14 +1393,9 @@
     @Override
     public int getServerPort()
     {
-<<<<<<< HEAD
-        HttpURI uri = _metadata==null?null:_metadata.getURI();
-        int port = (uri == null || uri.getHost()==null)?findServerPort():uri.getPort();
-=======
         MetaData.Request metadata = _metaData;
         HttpURI uri = metadata==null?null:metadata.getURI();
         int port = (uri==null||uri.getHost()==null)?findServerPort():uri.getPort();
->>>>>>> cfe5abf8
 
         // If no port specified, return the default port for the scheme
         if (port <= 0)
@@ -1452,11 +1414,7 @@
     {
         MetaData.Request metadata = _metaData;
         // Return host from header field
-<<<<<<< HEAD
-        HttpField host = _metadata==null?null:_metadata.getFields().getField(HttpHeader.HOST);
-=======
         HttpField host = metadata==null?null:metadata.getFields().getField(HttpHeader.HOST);
->>>>>>> cfe5abf8
         if (host!=null)
         {
             // TODO is this needed now?
@@ -1774,12 +1732,8 @@
      */
     public void setMetaData(org.eclipse.jetty.http.MetaData.Request request)
     {
-<<<<<<< HEAD
-        _metadata=request;
-        _originalURI=_metadata.getURIString();
-=======
         _metaData=request;
->>>>>>> cfe5abf8
+        _originalURI=_metaData.getURIString();
         setMethod(request.getMethod());
         HttpURI uri = request.getURI();
 
@@ -1835,12 +1789,8 @@
     /* ------------------------------------------------------------ */
     protected void recycle()
     {
-<<<<<<< HEAD
-        _metadata=null;
+        _metaData=null;
         _originalURI=null;
-=======
-        _metaData=null;
->>>>>>> cfe5abf8
 
         if (_context != null)
             throw new IllegalStateException("Request in context!");
