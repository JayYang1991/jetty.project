--- conflicted
+++ resolved
@@ -3,11 +3,7 @@
   <parent>
     <groupId>org.eclipse.jetty</groupId>
     <artifactId>jetty-project</artifactId>
-<<<<<<< HEAD
     <version>8.1.1-SNAPSHOT</version>
-=======
-    <version>7.6.1-SNAPSHOT</version>
->>>>>>> b88f5720
     <relativePath>../pom.xml</relativePath>
   </parent>
   <groupId>org.eclipse.jetty.osgi</groupId>
@@ -19,8 +15,7 @@
     <osgi-services-version>3.2.100.v20100503</osgi-services-version>
     <equinox-http-servlet-version>1.0.0-v20070606</equinox-http-servlet-version>
     <!--equinox-servletbridge-version>1.0.0-v20070523</equinox-servletbridge-version-->
-    <jsp-api-2.2-tomcat-version>7.0.8</jsp-api-2.2-tomcat-version>
-    <el-api-2.2-tomcat-version>7.0.8</el-api-2.2-tomcat-version>
+    <jsp-2.1-glassfish-version>2.1.v20100127</jsp-2.1-glassfish-version>
     <logback-version>0.9.18</logback-version>
     <slf4j-version>1.5.11</slf4j-version>
   </properties>
@@ -146,24 +141,21 @@
         <artifactId>servletbridge</artifactId>
         <version>${equinox-servletbridge-version}</version>
       </dependency-->
-<<<<<<< HEAD
       <!-- not ready <dependency>
         <groupId>org.mortbay.jetty</groupId>
         <artifactId>jsp-impl</artifactId>
         <version>${jsp-impl-2.2-glassfish-version}</version>
       </dependency-->
       <dependency>
-        <groupId>org.apache.tomcat</groupId>
-        <artifactId>tomcat-jsp-api</artifactId>
-        <version>${jsp-api-2.2-tomcat-version}</version>
+        <groupId>org.mortbay.jetty</groupId>
+        <artifactId>jsp-2.1-glassfish</artifactId>
+        <version>${jsp-2.1-glassfish-version}</version>
       </dependency>
       <dependency>
-        <groupId>org.apache.tomcat</groupId>
-        <artifactId>tomcat-el-api</artifactId>
-        <version>${el-api-2.2-tomcat-version}</version>
+        <groupId>org.mortbay.jetty</groupId>
+        <artifactId>jsp-api-2.1-glassfish</artifactId>
+        <version>${jsp-2.1-glassfish-version}</version>
       </dependency>
-=======
->>>>>>> b88f5720
       <dependency>
         <groupId>org.slf4j</groupId>
         <artifactId>slf4j-api</artifactId>
