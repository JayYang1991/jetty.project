--- conflicted
+++ resolved
@@ -286,13 +286,8 @@
         if (connection.getIOState().isInputAvailable())
         {
             // Forward Errors to User WebSocket Object
-            websocket.incomingError(e);
-        }
-<<<<<<< HEAD
-        // Forward Errors to User WebSocket Object
         websocket.incomingError(t);
-=======
->>>>>>> 355c682f
+        }
     }
 
     /**
@@ -336,11 +331,11 @@
         websocket.onClose(new CloseInfo(statusCode,reason));
     }
 
-<<<<<<< HEAD
     public void notifyError(Throwable cause)
     {
         incomingError(cause);
-=======
+    }
+
     @Override
     public void onConnectionStateChange(ConnectionState state)
     {
@@ -357,7 +352,6 @@
                 notifyClose(close.getStatusCode(),close.getReason());
             }
         }
->>>>>>> 355c682f
     }
 
     /**
