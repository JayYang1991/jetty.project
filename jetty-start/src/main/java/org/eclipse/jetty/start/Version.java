//
//  ========================================================================
//  Copyright (c) 1995-2016 Mort Bay Consulting Pty. Ltd.
//  ------------------------------------------------------------------------
//  All rights reserved. This program and the accompanying materials
//  are made available under the terms of the Eclipse Public License v1.0
//  and Apache License v2.0 which accompanies this distribution.
//
//      The Eclipse Public License is available at
//      http://www.eclipse.org/legal/epl-v10.html
//
//      The Apache License v2.0 is available at
//      http://www.opensource.org/licenses/apache2.0.php
//
//  You may elect to redistribute this code under either of these licenses.
//  ========================================================================
//

package org.eclipse.jetty.start;

/**
 * Utility class for parsing and comparing version strings.
 * <p>
 * http://www.oracle.com/technetwork/java/javase/namechange-140185.html
 */
public class Version implements Comparable<Version>
{
    
    /**
     * Original String version
     */
    private String string = null;
    
    /**
     * Short String version
     */
    private String shortString = null;
    
    /**
     * The major version for java is always "1" (per
     * <a href="http://www.oracle.com/technetwork/java/javase/namechange-140185.html">legacy versioning history</a>)
     */
    private int legacyMajor = 0;
    /**
     * The true major version is the second value ("1.5" == "Java 5", "1.8" = "Java 8", etc..)
     */
    private int major = -1;
    /**
     * The revision of the version.
     * <p>
     * This value is always "0" (also per <a
     * href="http://www.oracle.com/technetwork/java/javase/namechange-140185.html">legacy versioning history</a>)
     */
    private int revision = -1;
    /**
     * The update (where bug fixes are placed)
     */
    private int update = -1;
    
    /**
     * Update strings may be zero padded!
     */
    private String updateString = null;
    
    /**
     * Extra versioning information present on the version string, but not relevant for version comparison reason.
     * (eg: with "1.8.0_45-internal", the suffix would be "-internal")
     */
    private String suffix = "";

    private static enum ParseState
    {
        LEGACY,
        MAJOR,
        REVISION,
        UPDATE;
    }

    public Version(String versionString)
    {
        parse(versionString);
    }

    @Override
    /**
     * Compares with other version. Does not take extension into account, as there is no reliable way to order them.
     * 
     * @param other the other version to compare this to 
     * @return -1 if this is older version that other, 0 if its same version, 1 if it's newer version than other
     */
    public int compareTo(Version other)
    {
        if (other == null)
        {
            throw new NullPointerException("other version is null");
        }
        if (this.legacyMajor < other.legacyMajor)
        {
            return -1;
        }
        if (this.legacyMajor > other.legacyMajor)
        {
            return 1;
        }
        if (this.major < other.major)
        {
            return -1;
        }
        if (this.major > other.major)
        {
            return 1;
        }
        if (this.revision < other.revision)
        {
            return -1;
        }
        if (this.revision > other.revision)
        {
            return 1;
        }
        if (this.update < other.update)
        {
            return -1;
        }
        if (this.update > other.update)
        {
            return 1;
        }
        return 0;
    }

    public int getLegacyMajor()
    {
        return legacyMajor;
    }

    public int getMajor()
    {
        return major;
    }

    public int getRevision()
    {
        return revision;
    }

    public int getUpdate()
    {
        return update;
    }

    public String getSuffix()
    {
        return suffix;
    }

    public boolean isNewerThan(Version other)
    {
        return compareTo(other) == 1;
    }

    public boolean isNewerThanOrEqualTo(Version other)
    {
        int comp = compareTo(other);
        return (comp == 0) || (comp == 1);
    }

    public boolean isOlderThan(Version other)
    {
        return compareTo(other) == -1;
    }

    public boolean isOlderThanOrEqualTo(Version other)
    {
        int comp = compareTo(other);
        return (comp == 0) || (comp == -1);
    }

    /**
     * Check whether this version is in range of versions specified
     * 
     * @param low
     *            the low part of the range
     * @param high
     *            the high part of the range
     * @return true if this version is within the provided range
     */
    public boolean isInRange(Version low, Version high)
    {
        return ((compareTo(low) >= 0) && (compareTo(high) <= 0));
    }

    /**
     * parses version string in the form legacy[.major[.revision[_update[-suffix]]]] into this instance.
     * 
     * @param versionStr
     *            the version string
     */
    private void parse(String versionStr)
    {
        string = versionStr;
        legacyMajor = 0;
        major = -1;
        revision = -1;
        update = -1;
        suffix = "";

        ParseState state = ParseState.LEGACY;
        int offset = 0;
        int len = versionStr.length();
        int val = 0;
        while (offset < len)
        {
            char c = versionStr.charAt(offset);
            if (c=='-')
                shortString=versionStr.substring(0,offset);
            boolean isSeparator = !Character.isLetterOrDigit(c);
            if (isSeparator)
            {
                val = 0;
            }
            else if (Character.isDigit(c))
            {
                val = (val * 10) + (c - '0');
            }
            else if (Character.isLetter(c))
            {
                suffix = versionStr.substring(offset);
                break;
            }

            switch (state)
            {
                case LEGACY:
                    if (isSeparator)
                        state = ParseState.MAJOR;
                    else
                        legacyMajor = val;
                    break;
                case MAJOR:
                    if (isSeparator)
                        state = ParseState.REVISION;
                    else
                        major = val;
                    break;
                case REVISION:
                    if (isSeparator)
                        state = ParseState.UPDATE;
                    else
                        revision = val;
                    break;
                case UPDATE:
                    if (!isSeparator)
                    {
                        update = val;
                    }
                    break;
            }

            offset++;
        }
        if (shortString==null)
            shortString=versionStr;
    }

    /**
     * @return string representation of this version
     */
    @Override
    public String toString()
    {
        return string;
    }
    
    /**
     * Return short string form (without suffix)
     * @return string the short version string form
     */
    public String toShortString()
    {
<<<<<<< HEAD
        StringBuffer sb = new StringBuffer(10);
        sb.append(legacyMajor);
        if (major >= 0)
        {
            sb.append('.').append(major);
            if (revision >= 0)
            {
                sb.append('.').append(revision);
                if (update >= 0 && update <10)
                {
                    sb.append("_0").append(update);
                }
                else if (update >= 0)
                {
                    sb.append('_').append(update);
                }
            }
        }
        return sb.toString();
=======
        return shortString;
>>>>>>> 480aa4d8
    }
}<|MERGE_RESOLUTION|>--- conflicted
+++ resolved
@@ -278,28 +278,6 @@
      */
     public String toShortString()
     {
-<<<<<<< HEAD
-        StringBuffer sb = new StringBuffer(10);
-        sb.append(legacyMajor);
-        if (major >= 0)
-        {
-            sb.append('.').append(major);
-            if (revision >= 0)
-            {
-                sb.append('.').append(revision);
-                if (update >= 0 && update <10)
-                {
-                    sb.append("_0").append(update);
-                }
-                else if (update >= 0)
-                {
-                    sb.append('_').append(update);
-                }
-            }
-        }
-        return sb.toString();
-=======
         return shortString;
->>>>>>> 480aa4d8
     }
 }